use crate::{
    ExecInput, ExecOutput, MetricEvent, MetricEventsSender, Stage, StageError, UnwindInput,
    UnwindOutput,
};
use reth_db::{
    cursor::{DbCursorRO, DbCursorRW, DbDupCursorRO},
    database::Database,
    models::BlockNumberAddress,
    tables,
    transaction::{DbTx, DbTxMut},
};
use reth_interfaces::db::DatabaseError;
use reth_primitives::{
    stage::{
        CheckpointBlockRange, EntitiesCheckpoint, ExecutionCheckpoint, StageCheckpoint, StageId,
    },
    BlockNumber, Header, U256,
};
use reth_provider::{
    BlockReader, DatabaseProviderRW, ExecutorFactory, HeaderProvider, LatestStateProviderRef,
    ProviderError,
};
use std::{ops::RangeInclusive, time::Instant};
use tracing::*;

/// The execution stage executes all transactions and
/// update history indexes.
///
/// Input tables:
/// - [tables::CanonicalHeaders] get next block to execute.
/// - [tables::Headers] get for revm environment variables.
/// - [tables::HeaderTD]
/// - [tables::BlockBodyIndices] to get tx number
/// - [tables::Transactions] to execute
///
/// For state access [LatestStateProviderRef] provides us latest state and history state
/// For latest most recent state [LatestStateProviderRef] would need (Used for execution Stage):
/// - [tables::PlainAccountState]
/// - [tables::Bytecodes]
/// - [tables::PlainStorageState]
///
/// Tables updated after state finishes execution:
/// - [tables::PlainAccountState]
/// - [tables::PlainStorageState]
/// - [tables::Bytecodes]
/// - [tables::AccountChangeSet]
/// - [tables::StorageChangeSet]
///
/// For unwinds we are accessing:
/// - [tables::BlockBodyIndices] get tx index to know what needs to be unwinded
/// - [tables::AccountHistory] to remove change set and apply old values to
/// - [tables::PlainAccountState] [tables::StorageHistory] to remove change set and apply old values
/// to [tables::PlainStorageState]
// false positive, we cannot derive it if !DB: Debug.
#[allow(missing_debug_implementations)]
pub struct ExecutionStage<EF: ExecutorFactory> {
    metrics_tx: Option<MetricEventsSender>,
    /// The stage's internal executor
    executor_factory: EF,
    /// The commit thresholds of the execution stage.
    thresholds: ExecutionStageThresholds,
}

impl<EF: ExecutorFactory> ExecutionStage<EF> {
    /// Create new execution stage with specified config.
    pub fn new(executor_factory: EF, thresholds: ExecutionStageThresholds) -> Self {
<<<<<<< HEAD
        trace!(target: "sync::stages::execution", max_blocks= thresholds.max_blocks, " Max blocks");
        Self { metrics: ExecutionStageMetrics::default(), executor_factory, thresholds }
=======
        Self { metrics_tx: None, executor_factory, thresholds }
>>>>>>> 7d33db87
    }

    /// Create an execution stage with the provided  executor factory.
    ///
    /// The commit threshold will be set to 10_000.
    pub fn new_with_factory(executor_factory: EF) -> Self {
        Self::new(executor_factory, ExecutionStageThresholds::default())
    }

    /// Set the metric events sender.
    pub fn with_metrics_tx(mut self, metrics_tx: MetricEventsSender) -> Self {
        self.metrics_tx = Some(metrics_tx);
        self
    }

    /// Execute the stage.
    pub fn execute_inner<DB: Database>(
        &mut self,
        provider: &DatabaseProviderRW<'_, &DB>,
        input: ExecInput,
    ) -> Result<ExecOutput, StageError> {
        if input.target_reached() {
            return Ok(ExecOutput::done(input.checkpoint()))
        }

        let start_block = input.next_block();
        let max_block = input.target();

        // Build executor
        let mut executor =
            self.executor_factory.with_sp(LatestStateProviderRef::new(provider.tx_ref()));

        // Progress tracking
        let mut stage_progress = start_block;
        let mut stage_checkpoint =
            execution_checkpoint(provider, start_block, max_block, input.checkpoint())?;

        // Execute block range
        debug!(target: "sync::stages::execution", start = start_block, end = max_block, "Executing range");
        for block_number in start_block..=max_block {
            let td = provider
                .header_td_by_number(block_number)?
                .ok_or_else(|| ProviderError::HeaderNotFound(block_number.into()))?;
            let block = provider
                .block_with_senders(block_number)?
                .ok_or_else(|| ProviderError::BlockNotFound(block_number.into()))?;

            // Configure the executor to use the current state.
            trace!(target: "sync::stages::execution", number = block_number, txs = block.body.len(), "Executing block");

            // Execute the block
            let (block, senders) = block.into_components();
            executor.execute_and_verify_receipt(&block, td, Some(senders)).map_err(|error| {
                StageError::ExecutionError { block: block.header.clone().seal_slow(), error }
            })?;

            // Gas metrics
            if let Some(metrics_tx) = &mut self.metrics_tx {
                let _ =
                    metrics_tx.send(MetricEvent::ExecutionStageGas { gas: block.header.gas_used });
            }

            stage_progress = block_number;

            // TODO Write history periodically to free up memory
            // if self.thresholds.should_write_history(state.changeset_size_hint() as u64) {
            //     info!(target: "sync::stages::execution", ?block_number, "Writing history.");
            //     state.write_history_to_db(&**tx)?;
            //     info!(target: "sync::stages::execution", ?block_number, "Wrote history.");
            //     // gas_since_history_write = 0;
            // }
            stage_checkpoint.progress.processed += block.gas_used;

            // Check if we should commit now
            if self.thresholds.is_end_of_batch(block_number - start_block, 0) {
                break
            }
        }
        let state = executor.take_output_state();

        //trace!(target: "sync::stages::execution", ?state, "State output");

        let start = Instant::now();
        // write output
        state.write_to_db(provider.tx_ref(), false)?;

        info!(target: "sync::stages::execution", took = ?start.elapsed(), "Wrote state");

        let done = stage_progress == max_block;
        Ok(ExecOutput {
            checkpoint: StageCheckpoint::new(stage_progress)
                .with_execution_stage_checkpoint(stage_checkpoint),
            done,
        })
    }
}

fn execution_checkpoint<DB: Database>(
    provider: &DatabaseProviderRW<'_, &DB>,
    start_block: BlockNumber,
    max_block: BlockNumber,
    checkpoint: StageCheckpoint,
) -> Result<ExecutionCheckpoint, DatabaseError> {
    Ok(match checkpoint.execution_stage_checkpoint() {
        // If checkpoint block range fully matches our range,
        // we take the previously used stage checkpoint as-is.
        Some(stage_checkpoint @ ExecutionCheckpoint { block_range, .. })
            if block_range == CheckpointBlockRange::from(start_block..=max_block) =>
        {
            stage_checkpoint
        }
        // If checkpoint block range precedes our range seamlessly, we take the previously used
        // stage checkpoint and add the amount of gas from our range to the checkpoint total.
        Some(ExecutionCheckpoint {
            block_range: CheckpointBlockRange { to, .. },
            progress: EntitiesCheckpoint { processed, total },
        }) if to == start_block - 1 => ExecutionCheckpoint {
            block_range: CheckpointBlockRange { from: start_block, to: max_block },
            progress: EntitiesCheckpoint {
                processed,
                total: total + calculate_gas_used_from_headers(provider, start_block..=max_block)?,
            },
        },
        // If checkpoint block range ends on the same block as our range, we take the previously
        // used stage checkpoint.
        Some(ExecutionCheckpoint { block_range: CheckpointBlockRange { to, .. }, progress })
            if to == max_block =>
        {
            ExecutionCheckpoint {
                block_range: CheckpointBlockRange { from: start_block, to: max_block },
                progress,
            }
        }
        // If there's any other non-empty checkpoint, we calculate the remaining amount of total gas
        // to be processed not including the checkpoint range.
        Some(ExecutionCheckpoint { progress: EntitiesCheckpoint { processed, .. }, .. }) => {
            let after_checkpoint_block_number =
                calculate_gas_used_from_headers(provider, checkpoint.block_number + 1..=max_block)?;

            ExecutionCheckpoint {
                block_range: CheckpointBlockRange { from: start_block, to: max_block },
                progress: EntitiesCheckpoint {
                    processed,
                    total: processed + after_checkpoint_block_number,
                },
            }
        }
        // Otherwise, we recalculate the whole stage checkpoint including the amount of gas
        // already processed, if there's any.
        _ => {
            let processed = calculate_gas_used_from_headers(provider, 0..=start_block - 1)?;

            ExecutionCheckpoint {
                block_range: CheckpointBlockRange { from: start_block, to: max_block },
                progress: EntitiesCheckpoint {
                    processed,
                    total: processed +
                        calculate_gas_used_from_headers(provider, start_block..=max_block)?,
                },
            }
        }
    })
}

fn calculate_gas_used_from_headers<DB: Database>(
    provider: &DatabaseProviderRW<'_, &DB>,
    range: RangeInclusive<BlockNumber>,
) -> Result<u64, DatabaseError> {
    let mut gas_total = 0;

    let start = Instant::now();
    for entry in provider.tx_ref().cursor_read::<tables::Headers>()?.walk_range(range.clone())? {
        let (_, Header { gas_used, .. }) = entry?;
        gas_total += gas_used;
    }

    let duration = start.elapsed();
    trace!(target: "sync::stages::execution", ?range, ?duration, "Time elapsed in calculate_gas_used_from_headers");

    Ok(gas_total)
}

/// The size of the stack used by the executor.
///
/// Ensure the size is aligned to 8 as this is usually more efficient.
///
/// Currently 64 megabytes.
const BIG_STACK_SIZE: usize = 64 * 1024 * 1024;

#[async_trait::async_trait]
impl<EF: ExecutorFactory, DB: Database> Stage<DB> for ExecutionStage<EF> {
    /// Return the id of the stage
    fn id(&self) -> StageId {
        StageId::Execution
    }

    /// Execute the stage
    async fn execute(
        &mut self,
        provider: &DatabaseProviderRW<'_, &DB>,
        input: ExecInput,
    ) -> Result<ExecOutput, StageError> {
        // For Ethereum transactions that reaches the max call depth (1024) revm can use more stack
        // space than what is allocated by default.
        //
        // To make sure we do not panic in this case, spawn a thread with a big stack allocated.
        //
        // A fix in revm is pending to give more insight into the stack size, which we can use later
        // to optimize revm or move data to the heap.
        //
        // See https://github.com/bluealloy/revm/issues/305
        std::thread::scope(|scope| {
            let handle = std::thread::Builder::new()
                .stack_size(BIG_STACK_SIZE)
                .spawn_scoped(scope, || {
                    // execute and store output to results
                    self.execute_inner(provider, input)
                })
                .expect("Expects that thread name is not null");
            handle.join().expect("Expects for thread to not panic")
        })
    }

    /// Unwind the stage.
    async fn unwind(
        &mut self,
        provider: &DatabaseProviderRW<'_, &DB>,
        input: UnwindInput,
    ) -> Result<UnwindOutput, StageError> {
        let tx = provider.tx_ref();
        // Acquire changeset cursors
        let mut account_changeset = tx.cursor_dup_write::<tables::AccountChangeSet>()?;
        let mut storage_changeset = tx.cursor_dup_write::<tables::StorageChangeSet>()?;

        let (range, unwind_to, _) =
            input.unwind_block_range_with_threshold(self.thresholds.max_blocks.unwrap_or(u64::MAX));

        if range.is_empty() {
            return Ok(UnwindOutput {
                checkpoint: input.checkpoint.with_block_number(input.unwind_to),
            })
        }

        // get all batches for account change
        // Check if walk and walk_dup would do the same thing
        let account_changeset_batch =
            account_changeset.walk_range(range.clone())?.collect::<Result<Vec<_>, _>>()?;

        // revert all changes to PlainState
        for (_, changeset) in account_changeset_batch.into_iter().rev() {
            if let Some(account_info) = changeset.info {
                tx.put::<tables::PlainAccountState>(changeset.address, account_info)?;
            } else {
                tx.delete::<tables::PlainAccountState>(changeset.address, None)?;
            }
        }

        // get all batches for storage change
        let storage_changeset_batch = storage_changeset
            .walk_range(BlockNumberAddress::range(range.clone()))?
            .collect::<Result<Vec<_>, _>>()?;

        // revert all changes to PlainStorage
        let mut plain_storage_cursor = tx.cursor_dup_write::<tables::PlainStorageState>()?;

        for (key, storage) in storage_changeset_batch.into_iter().rev() {
            let address = key.address();
            if let Some(v) = plain_storage_cursor.seek_by_key_subkey(address, storage.key)? {
                if v.key == storage.key {
                    plain_storage_cursor.delete_current()?;
                }
            }
            if storage.value != U256::ZERO {
                plain_storage_cursor.upsert(address, storage)?;
            }
        }

        // Discard unwinded changesets
        provider.unwind_table_by_num::<tables::AccountChangeSet>(unwind_to)?;

        let mut rev_storage_changeset_walker = storage_changeset.walk_back(None)?;
        while let Some((key, _)) = rev_storage_changeset_walker.next().transpose()? {
            if key.block_number() < *range.start() {
                break
            }
            // delete all changesets
            rev_storage_changeset_walker.delete_current()?;
        }

        // Look up the start index for the transaction range
        let first_tx_num = provider
            .block_body_indices(*range.start())?
            .ok_or(ProviderError::BlockBodyIndicesNotFound(*range.start()))?
            .first_tx_num();

        let mut stage_checkpoint = input.checkpoint.execution_stage_checkpoint();

        // Unwind all receipts for transactions in the block range
        let mut cursor = tx.cursor_write::<tables::Receipts>()?;
        let mut reverse_walker = cursor.walk_back(None)?;

        while let Some(Ok((tx_number, receipt))) = reverse_walker.next() {
            if tx_number < first_tx_num {
                break
            }
            reverse_walker.delete_current()?;

            if let Some(stage_checkpoint) = stage_checkpoint.as_mut() {
                stage_checkpoint.progress.processed -= receipt.cumulative_gas_used;
            }
        }

        let checkpoint = if let Some(stage_checkpoint) = stage_checkpoint {
            StageCheckpoint::new(unwind_to).with_execution_stage_checkpoint(stage_checkpoint)
        } else {
            StageCheckpoint::new(unwind_to)
        };

        Ok(UnwindOutput { checkpoint })
    }
}

/// The thresholds at which the execution stage writes state changes to the database.
///
/// If either of the thresholds (`max_blocks` and `max_changes`) are hit, then the execution stage
/// commits all pending changes to the database.
///
/// A third threshold, `max_changesets`, can be set to periodically write changesets to the
/// current database transaction, which frees up memory.
#[derive(Debug, Clone)]
pub struct ExecutionStageThresholds {
    /// The maximum number of blocks to process before the execution stage commits.
    pub max_blocks: Option<u64>,
    /// The maximum amount of state changes to keep in memory before the execution stage commits.
    pub max_changes: Option<u64>,
}

impl Default for ExecutionStageThresholds {
    fn default() -> Self {
        Self { max_blocks: Some(500_000), max_changes: Some(5_000_000) }
    }
}

impl ExecutionStageThresholds {
    /// Check if the batch thresholds have been hit.
    #[inline]
    pub fn is_end_of_batch(&self, blocks_processed: u64, changes_processed: u64) -> bool {
        blocks_processed >= self.max_blocks.unwrap_or(u64::MAX) ||
            changes_processed >= self.max_changes.unwrap_or(u64::MAX)
    }
}

#[cfg(test)]
mod tests {
    use super::*;
    use crate::test_utils::TestTransaction;
    use assert_matches::assert_matches;
    use reth_db::{models::AccountBeforeTx, test_utils::create_test_rw_db};
    use reth_primitives::{
        hex_literal::hex, keccak256, stage::StageUnitCheckpoint, Account, Bytecode,
        ChainSpecBuilder, SealedBlock, StorageEntry, H160, H256, MAINNET, U256,
    };
    use reth_provider::{AccountReader, BlockWriter, ProviderFactory, ReceiptProvider};
    use reth_revm::Factory;
    use reth_rlp::Decodable;
    use std::sync::Arc;

    fn stage() -> ExecutionStage<Factory> {
        let factory =
            Factory::new(Arc::new(ChainSpecBuilder::mainnet().berlin_activated().build()));
        ExecutionStage::new(
            factory,
            ExecutionStageThresholds { max_blocks: Some(100), max_changes: None },
        )
    }

    #[test]
    fn execution_checkpoint_matches() {
        let state_db = create_test_rw_db();
        let factory = ProviderFactory::new(state_db.as_ref(), MAINNET.clone());
        let tx = factory.provider_rw().unwrap();

        let previous_stage_checkpoint = ExecutionCheckpoint {
            block_range: CheckpointBlockRange { from: 0, to: 0 },
            progress: EntitiesCheckpoint { processed: 1, total: 2 },
        };
        let previous_checkpoint = StageCheckpoint {
            block_number: 0,
            stage_checkpoint: Some(StageUnitCheckpoint::Execution(previous_stage_checkpoint)),
        };

        let stage_checkpoint = execution_checkpoint(
            &tx,
            previous_stage_checkpoint.block_range.from,
            previous_stage_checkpoint.block_range.to,
            previous_checkpoint,
        );

        assert_eq!(stage_checkpoint, Ok(previous_stage_checkpoint));
    }

    #[test]
    fn execution_checkpoint_precedes() {
        let state_db = create_test_rw_db();
        let factory = ProviderFactory::new(state_db.as_ref(), MAINNET.clone());
        let provider = factory.provider_rw().unwrap();

        let mut genesis_rlp = hex!("f901faf901f5a00000000000000000000000000000000000000000000000000000000000000000a01dcc4de8dec75d7aab85b567b6ccd41ad312451b948a7413f0a142fd40d49347942adc25665018aa1fe0e6bc666dac8fc2697ff9baa045571b40ae66ca7480791bbb2887286e4e4c4b1b298b191c889d6959023a32eda056e81f171bcc55a6ff8345e692c0f86e5b48e01b996cadc001622fb5e363b421a056e81f171bcc55a6ff8345e692c0f86e5b48e01b996cadc001622fb5e363b421b901000000000000000000000000000000000000000000000000000000000000000000000000000000000000000000000000000000000000000000000000000000000000000000000000000000000000000000000000000000000000000000000000000000000000000000000000000000000000000000000000000000000000000000000000000000000000000000000000000000000000000000000000000000000000000000000000000000000000000000000000000000000000000000000000000000000000000000000000000000000000000000000000000000000000000000000000000000000000000000000000000000000000000000000000000000000083020000808502540be400808000a00000000000000000000000000000000000000000000000000000000000000000880000000000000000c0c0").as_slice();
        let genesis = SealedBlock::decode(&mut genesis_rlp).unwrap();
        let mut block_rlp = hex!("f90262f901f9a075c371ba45999d87f4542326910a11af515897aebce5265d3f6acd1f1161f82fa01dcc4de8dec75d7aab85b567b6ccd41ad312451b948a7413f0a142fd40d49347942adc25665018aa1fe0e6bc666dac8fc2697ff9baa098f2dcd87c8ae4083e7017a05456c14eea4b1db2032126e27b3b1563d57d7cc0a08151d548273f6683169524b66ca9fe338b9ce42bc3540046c828fd939ae23bcba03f4e5c2ec5b2170b711d97ee755c160457bb58d8daa338e835ec02ae6860bbabb901000000000000000000000000000000000000000000000000000000000000000000000000000000000000000000000000000000000000000000000000000000000000000000000000000000000000000000000000000000000000000000000000000000000000000000000000000000000000000000000000000000000000000000000000000000000000000000000000000000000000000000000000000000000000000000000000000000000000000000000000000000000000000000000000000000000000000000000000000000000000000000000000000000000000000000000000000000000000000000000000000000000000000000000000000000000083020000018502540be40082a8798203e800a00000000000000000000000000000000000000000000000000000000000000000880000000000000000f863f861800a8405f5e10094100000000000000000000000000000000000000080801ba07e09e26678ed4fac08a249ebe8ed680bf9051a5e14ad223e4b2b9d26e0208f37a05f6e3f188e3e6eab7d7d3b6568f5eac7d687b08d307d3154ccd8c87b4630509bc0").as_slice();
        let block = SealedBlock::decode(&mut block_rlp).unwrap();
        provider.insert_block(genesis, None).unwrap();
        provider.insert_block(block.clone(), None).unwrap();
        provider.commit().unwrap();

        let previous_stage_checkpoint = ExecutionCheckpoint {
            block_range: CheckpointBlockRange { from: 0, to: 0 },
            progress: EntitiesCheckpoint { processed: 1, total: 1 },
        };
        let previous_checkpoint = StageCheckpoint {
            block_number: 1,
            stage_checkpoint: Some(StageUnitCheckpoint::Execution(previous_stage_checkpoint)),
        };

        let provider = factory.provider_rw().unwrap();
        let stage_checkpoint = execution_checkpoint(&provider, 1, 1, previous_checkpoint);

        assert_matches!(stage_checkpoint, Ok(ExecutionCheckpoint {
            block_range: CheckpointBlockRange { from: 1, to: 1 },
            progress: EntitiesCheckpoint {
                processed,
                total
            }
        }) if processed == previous_stage_checkpoint.progress.processed &&
            total == previous_stage_checkpoint.progress.total + block.gas_used);
    }

    #[test]
    fn execution_checkpoint_recalculate_full_previous_some() {
        let state_db = create_test_rw_db();
        let factory = ProviderFactory::new(state_db.as_ref(), MAINNET.clone());
        let provider = factory.provider_rw().unwrap();

        let mut genesis_rlp = hex!("f901faf901f5a00000000000000000000000000000000000000000000000000000000000000000a01dcc4de8dec75d7aab85b567b6ccd41ad312451b948a7413f0a142fd40d49347942adc25665018aa1fe0e6bc666dac8fc2697ff9baa045571b40ae66ca7480791bbb2887286e4e4c4b1b298b191c889d6959023a32eda056e81f171bcc55a6ff8345e692c0f86e5b48e01b996cadc001622fb5e363b421a056e81f171bcc55a6ff8345e692c0f86e5b48e01b996cadc001622fb5e363b421b901000000000000000000000000000000000000000000000000000000000000000000000000000000000000000000000000000000000000000000000000000000000000000000000000000000000000000000000000000000000000000000000000000000000000000000000000000000000000000000000000000000000000000000000000000000000000000000000000000000000000000000000000000000000000000000000000000000000000000000000000000000000000000000000000000000000000000000000000000000000000000000000000000000000000000000000000000000000000000000000000000000000000000000000000000000000083020000808502540be400808000a00000000000000000000000000000000000000000000000000000000000000000880000000000000000c0c0").as_slice();
        let genesis = SealedBlock::decode(&mut genesis_rlp).unwrap();
        let mut block_rlp = hex!("f90262f901f9a075c371ba45999d87f4542326910a11af515897aebce5265d3f6acd1f1161f82fa01dcc4de8dec75d7aab85b567b6ccd41ad312451b948a7413f0a142fd40d49347942adc25665018aa1fe0e6bc666dac8fc2697ff9baa098f2dcd87c8ae4083e7017a05456c14eea4b1db2032126e27b3b1563d57d7cc0a08151d548273f6683169524b66ca9fe338b9ce42bc3540046c828fd939ae23bcba03f4e5c2ec5b2170b711d97ee755c160457bb58d8daa338e835ec02ae6860bbabb901000000000000000000000000000000000000000000000000000000000000000000000000000000000000000000000000000000000000000000000000000000000000000000000000000000000000000000000000000000000000000000000000000000000000000000000000000000000000000000000000000000000000000000000000000000000000000000000000000000000000000000000000000000000000000000000000000000000000000000000000000000000000000000000000000000000000000000000000000000000000000000000000000000000000000000000000000000000000000000000000000000000000000000000000000000000083020000018502540be40082a8798203e800a00000000000000000000000000000000000000000000000000000000000000000880000000000000000f863f861800a8405f5e10094100000000000000000000000000000000000000080801ba07e09e26678ed4fac08a249ebe8ed680bf9051a5e14ad223e4b2b9d26e0208f37a05f6e3f188e3e6eab7d7d3b6568f5eac7d687b08d307d3154ccd8c87b4630509bc0").as_slice();
        let block = SealedBlock::decode(&mut block_rlp).unwrap();
        provider.insert_block(genesis, None).unwrap();
        provider.insert_block(block.clone(), None).unwrap();
        provider.commit().unwrap();

        let previous_stage_checkpoint = ExecutionCheckpoint {
            block_range: CheckpointBlockRange { from: 0, to: 0 },
            progress: EntitiesCheckpoint { processed: 1, total: 1 },
        };
        let previous_checkpoint = StageCheckpoint {
            block_number: 1,
            stage_checkpoint: Some(StageUnitCheckpoint::Execution(previous_stage_checkpoint)),
        };

        let provider = factory.provider_rw().unwrap();
        let stage_checkpoint = execution_checkpoint(&provider, 1, 1, previous_checkpoint);

        assert_matches!(stage_checkpoint, Ok(ExecutionCheckpoint {
            block_range: CheckpointBlockRange { from: 1, to: 1 },
            progress: EntitiesCheckpoint {
                processed,
                total
            }
        }) if processed == previous_stage_checkpoint.progress.processed &&
            total == previous_stage_checkpoint.progress.total + block.gas_used);
    }

    #[test]
    fn execution_checkpoint_recalculate_full_previous_none() {
        let state_db = create_test_rw_db();
        let factory = ProviderFactory::new(state_db.as_ref(), MAINNET.clone());
        let provider = factory.provider_rw().unwrap();

        let mut genesis_rlp = hex!("f901faf901f5a00000000000000000000000000000000000000000000000000000000000000000a01dcc4de8dec75d7aab85b567b6ccd41ad312451b948a7413f0a142fd40d49347942adc25665018aa1fe0e6bc666dac8fc2697ff9baa045571b40ae66ca7480791bbb2887286e4e4c4b1b298b191c889d6959023a32eda056e81f171bcc55a6ff8345e692c0f86e5b48e01b996cadc001622fb5e363b421a056e81f171bcc55a6ff8345e692c0f86e5b48e01b996cadc001622fb5e363b421b901000000000000000000000000000000000000000000000000000000000000000000000000000000000000000000000000000000000000000000000000000000000000000000000000000000000000000000000000000000000000000000000000000000000000000000000000000000000000000000000000000000000000000000000000000000000000000000000000000000000000000000000000000000000000000000000000000000000000000000000000000000000000000000000000000000000000000000000000000000000000000000000000000000000000000000000000000000000000000000000000000000000000000000000000000000000083020000808502540be400808000a00000000000000000000000000000000000000000000000000000000000000000880000000000000000c0c0").as_slice();
        let genesis = SealedBlock::decode(&mut genesis_rlp).unwrap();
        let mut block_rlp = hex!("f90262f901f9a075c371ba45999d87f4542326910a11af515897aebce5265d3f6acd1f1161f82fa01dcc4de8dec75d7aab85b567b6ccd41ad312451b948a7413f0a142fd40d49347942adc25665018aa1fe0e6bc666dac8fc2697ff9baa098f2dcd87c8ae4083e7017a05456c14eea4b1db2032126e27b3b1563d57d7cc0a08151d548273f6683169524b66ca9fe338b9ce42bc3540046c828fd939ae23bcba03f4e5c2ec5b2170b711d97ee755c160457bb58d8daa338e835ec02ae6860bbabb901000000000000000000000000000000000000000000000000000000000000000000000000000000000000000000000000000000000000000000000000000000000000000000000000000000000000000000000000000000000000000000000000000000000000000000000000000000000000000000000000000000000000000000000000000000000000000000000000000000000000000000000000000000000000000000000000000000000000000000000000000000000000000000000000000000000000000000000000000000000000000000000000000000000000000000000000000000000000000000000000000000000000000000000000000000000083020000018502540be40082a8798203e800a00000000000000000000000000000000000000000000000000000000000000000880000000000000000f863f861800a8405f5e10094100000000000000000000000000000000000000080801ba07e09e26678ed4fac08a249ebe8ed680bf9051a5e14ad223e4b2b9d26e0208f37a05f6e3f188e3e6eab7d7d3b6568f5eac7d687b08d307d3154ccd8c87b4630509bc0").as_slice();
        let block = SealedBlock::decode(&mut block_rlp).unwrap();
        provider.insert_block(genesis, None).unwrap();
        provider.insert_block(block.clone(), None).unwrap();
        provider.commit().unwrap();

        let previous_checkpoint = StageCheckpoint { block_number: 1, stage_checkpoint: None };

        let provider = factory.provider_rw().unwrap();
        let stage_checkpoint = execution_checkpoint(&provider, 1, 1, previous_checkpoint);

        assert_matches!(stage_checkpoint, Ok(ExecutionCheckpoint {
            block_range: CheckpointBlockRange { from: 1, to: 1 },
            progress: EntitiesCheckpoint {
                processed: 0,
                total
            }
        }) if total == block.gas_used);
    }

    #[tokio::test]
    async fn sanity_execution_of_block() {
        // TODO cleanup the setup after https://github.com/paradigmxyz/reth/issues/332
        // is merged as it has similar framework
        let state_db = create_test_rw_db();
        let factory = ProviderFactory::new(state_db.as_ref(), MAINNET.clone());
        let provider = factory.provider_rw().unwrap();
        let input = ExecInput {
            target: Some(1),
            /// The progress of this stage the last time it was executed.
            checkpoint: None,
        };
        let mut genesis_rlp = hex!("f901faf901f5a00000000000000000000000000000000000000000000000000000000000000000a01dcc4de8dec75d7aab85b567b6ccd41ad312451b948a7413f0a142fd40d49347942adc25665018aa1fe0e6bc666dac8fc2697ff9baa045571b40ae66ca7480791bbb2887286e4e4c4b1b298b191c889d6959023a32eda056e81f171bcc55a6ff8345e692c0f86e5b48e01b996cadc001622fb5e363b421a056e81f171bcc55a6ff8345e692c0f86e5b48e01b996cadc001622fb5e363b421b901000000000000000000000000000000000000000000000000000000000000000000000000000000000000000000000000000000000000000000000000000000000000000000000000000000000000000000000000000000000000000000000000000000000000000000000000000000000000000000000000000000000000000000000000000000000000000000000000000000000000000000000000000000000000000000000000000000000000000000000000000000000000000000000000000000000000000000000000000000000000000000000000000000000000000000000000000000000000000000000000000000000000000000000000000000000083020000808502540be400808000a00000000000000000000000000000000000000000000000000000000000000000880000000000000000c0c0").as_slice();
        let genesis = SealedBlock::decode(&mut genesis_rlp).unwrap();
        let mut block_rlp = hex!("f90262f901f9a075c371ba45999d87f4542326910a11af515897aebce5265d3f6acd1f1161f82fa01dcc4de8dec75d7aab85b567b6ccd41ad312451b948a7413f0a142fd40d49347942adc25665018aa1fe0e6bc666dac8fc2697ff9baa098f2dcd87c8ae4083e7017a05456c14eea4b1db2032126e27b3b1563d57d7cc0a08151d548273f6683169524b66ca9fe338b9ce42bc3540046c828fd939ae23bcba03f4e5c2ec5b2170b711d97ee755c160457bb58d8daa338e835ec02ae6860bbabb901000000000000000000000000000000000000000000000000000000000000000000000000000000000000000000000000000000000000000000000000000000000000000000000000000000000000000000000000000000000000000000000000000000000000000000000000000000000000000000000000000000000000000000000000000000000000000000000000000000000000000000000000000000000000000000000000000000000000000000000000000000000000000000000000000000000000000000000000000000000000000000000000000000000000000000000000000000000000000000000000000000000000000000000000000000000083020000018502540be40082a8798203e800a00000000000000000000000000000000000000000000000000000000000000000880000000000000000f863f861800a8405f5e10094100000000000000000000000000000000000000080801ba07e09e26678ed4fac08a249ebe8ed680bf9051a5e14ad223e4b2b9d26e0208f37a05f6e3f188e3e6eab7d7d3b6568f5eac7d687b08d307d3154ccd8c87b4630509bc0").as_slice();
        let block = SealedBlock::decode(&mut block_rlp).unwrap();
        provider.insert_block(genesis, None).unwrap();
        provider.insert_block(block.clone(), None).unwrap();
        provider.commit().unwrap();

        // insert pre state
        let provider = factory.provider_rw().unwrap();

        let db_tx = provider.tx_ref();
        let acc1 = H160(hex!("1000000000000000000000000000000000000000"));
        let acc2 = H160(hex!("a94f5374fce5edbc8e2a8697c15331677e6ebf0b"));
        let code = hex!("5a465a905090036002900360015500");
        let balance = U256::from(0x3635c9adc5dea00000u128);
        let code_hash = keccak256(code);
        db_tx
            .put::<tables::PlainAccountState>(
                acc1,
                Account { nonce: 0, balance: U256::ZERO, bytecode_hash: Some(code_hash) },
            )
            .unwrap();
        db_tx
            .put::<tables::PlainAccountState>(
                acc2,
                Account { nonce: 0, balance, bytecode_hash: None },
            )
            .unwrap();
        db_tx.put::<tables::Bytecodes>(code_hash, Bytecode::new_raw(code.to_vec().into())).unwrap();
        provider.commit().unwrap();

        let provider = factory.provider_rw().unwrap();
        let mut execution_stage = stage();
        let output = execution_stage.execute(&provider, input).await.unwrap();
        provider.commit().unwrap();
        assert_matches!(output, ExecOutput {
            checkpoint: StageCheckpoint {
                block_number: 1,
                stage_checkpoint: Some(StageUnitCheckpoint::Execution(ExecutionCheckpoint {
                    block_range: CheckpointBlockRange {
                        from: 1,
                        to: 1,
                    },
                    progress: EntitiesCheckpoint {
                        processed,
                        total
                    }
                }))
            },
            done: true
        } if processed == total && total == block.gas_used);

        let provider = factory.provider().unwrap();

        // check post state
        let account1 = H160(hex!("1000000000000000000000000000000000000000"));
        let account1_info =
            Account { balance: U256::ZERO, nonce: 0x00, bytecode_hash: Some(code_hash) };
        let account2 = H160(hex!("2adc25665018aa1fe0e6bc666dac8fc2697ff9ba"));
        let account2_info = Account {
            balance: U256::from(0x1bc16d674ece94bau128),
            nonce: 0x00,
            bytecode_hash: None,
        };
        let account3 = H160(hex!("a94f5374fce5edbc8e2a8697c15331677e6ebf0b"));
        let account3_info = Account {
            balance: U256::from(0x3635c9adc5de996b46u128),
            nonce: 0x01,
            bytecode_hash: None,
        };

        // assert accounts
        assert_eq!(
            provider.basic_account(account1),
            Ok(Some(account1_info)),
            "Post changed of a account"
        );
        assert_eq!(
            provider.basic_account(account2),
            Ok(Some(account2_info)),
            "Post changed of a account"
        );
        assert_eq!(
            provider.basic_account(account3),
            Ok(Some(account3_info)),
            "Post changed of a account"
        );
        // assert storage
        // Get on dupsort would return only first value. This is good enough for this test.
        assert_eq!(
            provider.tx_ref().get::<tables::PlainStorageState>(account1),
            Ok(Some(StorageEntry { key: H256::from_low_u64_be(1), value: U256::from(2) })),
            "Post changed of a account"
        );
    }

    #[tokio::test]
    async fn sanity_execute_unwind() {
        // TODO cleanup the setup after https://github.com/paradigmxyz/reth/issues/332
        // is merged as it has similar framework

        let state_db = create_test_rw_db();
        let factory = ProviderFactory::new(state_db.as_ref(), MAINNET.clone());
        let provider = factory.provider_rw().unwrap();
        let input = ExecInput {
            target: Some(1),
            /// The progress of this stage the last time it was executed.
            checkpoint: None,
        };
        let mut genesis_rlp = hex!("f901faf901f5a00000000000000000000000000000000000000000000000000000000000000000a01dcc4de8dec75d7aab85b567b6ccd41ad312451b948a7413f0a142fd40d49347942adc25665018aa1fe0e6bc666dac8fc2697ff9baa045571b40ae66ca7480791bbb2887286e4e4c4b1b298b191c889d6959023a32eda056e81f171bcc55a6ff8345e692c0f86e5b48e01b996cadc001622fb5e363b421a056e81f171bcc55a6ff8345e692c0f86e5b48e01b996cadc001622fb5e363b421b901000000000000000000000000000000000000000000000000000000000000000000000000000000000000000000000000000000000000000000000000000000000000000000000000000000000000000000000000000000000000000000000000000000000000000000000000000000000000000000000000000000000000000000000000000000000000000000000000000000000000000000000000000000000000000000000000000000000000000000000000000000000000000000000000000000000000000000000000000000000000000000000000000000000000000000000000000000000000000000000000000000000000000000000000000000000083020000808502540be400808000a00000000000000000000000000000000000000000000000000000000000000000880000000000000000c0c0").as_slice();
        let genesis = SealedBlock::decode(&mut genesis_rlp).unwrap();
        let mut block_rlp = hex!("f90262f901f9a075c371ba45999d87f4542326910a11af515897aebce5265d3f6acd1f1161f82fa01dcc4de8dec75d7aab85b567b6ccd41ad312451b948a7413f0a142fd40d49347942adc25665018aa1fe0e6bc666dac8fc2697ff9baa098f2dcd87c8ae4083e7017a05456c14eea4b1db2032126e27b3b1563d57d7cc0a08151d548273f6683169524b66ca9fe338b9ce42bc3540046c828fd939ae23bcba03f4e5c2ec5b2170b711d97ee755c160457bb58d8daa338e835ec02ae6860bbabb901000000000000000000000000000000000000000000000000000000000000000000000000000000000000000000000000000000000000000000000000000000000000000000000000000000000000000000000000000000000000000000000000000000000000000000000000000000000000000000000000000000000000000000000000000000000000000000000000000000000000000000000000000000000000000000000000000000000000000000000000000000000000000000000000000000000000000000000000000000000000000000000000000000000000000000000000000000000000000000000000000000000000000000000000000000000083020000018502540be40082a8798203e800a00000000000000000000000000000000000000000000000000000000000000000880000000000000000f863f861800a8405f5e10094100000000000000000000000000000000000000080801ba07e09e26678ed4fac08a249ebe8ed680bf9051a5e14ad223e4b2b9d26e0208f37a05f6e3f188e3e6eab7d7d3b6568f5eac7d687b08d307d3154ccd8c87b4630509bc0").as_slice();
        let block = SealedBlock::decode(&mut block_rlp).unwrap();
        provider.insert_block(genesis, None).unwrap();
        provider.insert_block(block.clone(), None).unwrap();
        provider.commit().unwrap();

        // variables
        let code = hex!("5a465a905090036002900360015500");
        let balance = U256::from(0x3635c9adc5dea00000u128);
        let code_hash = keccak256(code);
        // pre state
        let provider = factory.provider_rw().unwrap();

        let db_tx = provider.tx_ref();
        let acc1 = H160(hex!("1000000000000000000000000000000000000000"));
        let acc1_info = Account { nonce: 0, balance: U256::ZERO, bytecode_hash: Some(code_hash) };
        let acc2 = H160(hex!("a94f5374fce5edbc8e2a8697c15331677e6ebf0b"));
        let acc2_info = Account { nonce: 0, balance, bytecode_hash: None };

        db_tx.put::<tables::PlainAccountState>(acc1, acc1_info).unwrap();
        db_tx.put::<tables::PlainAccountState>(acc2, acc2_info).unwrap();
        db_tx.put::<tables::Bytecodes>(code_hash, Bytecode::new_raw(code.to_vec().into())).unwrap();
        provider.commit().unwrap();

        // execute
        let provider = factory.provider_rw().unwrap();
        let mut execution_stage = stage();
        let result = execution_stage.execute(&provider, input).await.unwrap();
        provider.commit().unwrap();

        let provider = factory.provider_rw().unwrap();
        let mut stage = stage();
        let result = stage
            .unwind(
                &provider,
                UnwindInput { checkpoint: result.checkpoint, unwind_to: 0, bad_block: None },
            )
            .await
            .unwrap();

        assert_matches!(result, UnwindOutput {
            checkpoint: StageCheckpoint {
                block_number: 0,
                stage_checkpoint: Some(StageUnitCheckpoint::Execution(ExecutionCheckpoint {
                    block_range: CheckpointBlockRange {
                        from: 1,
                        to: 1,
                    },
                    progress: EntitiesCheckpoint {
                        processed: 0,
                        total
                    }
                }))
            }
        } if total == block.gas_used);

        // assert unwind stage
        assert_eq!(provider.basic_account(acc1), Ok(Some(acc1_info)), "Pre changed of a account");
        assert_eq!(provider.basic_account(acc2), Ok(Some(acc2_info)), "Post changed of a account");

        let miner_acc = H160(hex!("2adc25665018aa1fe0e6bc666dac8fc2697ff9ba"));
        assert_eq!(provider.basic_account(miner_acc), Ok(None), "Third account should be unwound");

        assert_eq!(provider.receipt(0), Ok(None), "First receipt should be unwound");
    }

    #[tokio::test]
    async fn test_selfdestruct() {
        let test_tx = TestTransaction::default();
        let factory = ProviderFactory::new(test_tx.tx.as_ref(), MAINNET.clone());
        let provider = factory.provider_rw().unwrap();
        let input = ExecInput {
            target: Some(1),
            /// The progress of this stage the last time it was executed.
            checkpoint: None,
        };
        let mut genesis_rlp = hex!("f901f8f901f3a00000000000000000000000000000000000000000000000000000000000000000a01dcc4de8dec75d7aab85b567b6ccd41ad312451b948a7413f0a142fd40d49347942adc25665018aa1fe0e6bc666dac8fc2697ff9baa0c9ceb8372c88cb461724d8d3d87e8b933f6fc5f679d4841800e662f4428ffd0da056e81f171bcc55a6ff8345e692c0f86e5b48e01b996cadc001622fb5e363b421a056e81f171bcc55a6ff8345e692c0f86e5b48e01b996cadc001622fb5e363b421b90100000000000000000000000000000000000000000000000000000000000000000000000000000000000000000000000000000000000000000000000000000000000000000000000000000000000000000000000000000000000000000000000000000000000000000000000000000000000000000000000000000000000000000000000000000000000000000000000000000000000000000000000000000000000000000000000000000000000000000000000000000000000000000000000000000000000000000000000000000000000000000000000000000000000000000000000000000000000000000000000000000000000000000000000000000000008302000080830f4240808000a00000000000000000000000000000000000000000000000000000000000000000880000000000000000c0c0").as_slice();
        let genesis = SealedBlock::decode(&mut genesis_rlp).unwrap();
        let mut block_rlp = hex!("f9025ff901f7a0c86e8cc0310ae7c531c758678ddbfd16fc51c8cef8cec650b032de9869e8b94fa01dcc4de8dec75d7aab85b567b6ccd41ad312451b948a7413f0a142fd40d49347942adc25665018aa1fe0e6bc666dac8fc2697ff9baa050554882fbbda2c2fd93fdc466db9946ea262a67f7a76cc169e714f105ab583da00967f09ef1dfed20c0eacfaa94d5cd4002eda3242ac47eae68972d07b106d192a0e3c8b47fbfc94667ef4cceb17e5cc21e3b1eebd442cebb27f07562b33836290db90100000000000000000000000000000000000000000000000000000000000000000000000000000000000000000000000000000000000000000000000000000000000000000000000000000000000000000000000000000000000000000000000000000000000000000000000000000000000000000000000000000000000000000000000000000000000000000000000000000000000000000000000000000000000000000000000000000000000000000000000000000000000000000000000000000000000000000000000000000000000000000000000000000000000000000000000000000000000000000000000000000000000000000000000000000000008302000001830f42408238108203e800a00000000000000000000000000000000000000000000000000000000000000000880000000000000000f862f860800a83061a8094095e7baea6a6c7c4c2dfeb977efac326af552d8780801ba072ed817487b84ba367d15d2f039b5fc5f087d0a8882fbdf73e8cb49357e1ce30a0403d800545b8fc544f92ce8124e2255f8c3c6af93f28243a120585d4c4c6a2a3c0").as_slice();
        let block = SealedBlock::decode(&mut block_rlp).unwrap();
        provider.insert_block(genesis, None).unwrap();
        provider.insert_block(block.clone(), None).unwrap();
        provider.commit().unwrap();

        // variables
        let caller_address = H160(hex!("a94f5374fce5edbc8e2a8697c15331677e6ebf0b"));
        let destroyed_address = H160(hex!("095e7baea6a6c7c4c2dfeb977efac326af552d87"));
        let beneficiary_address = H160(hex!("2adc25665018aa1fe0e6bc666dac8fc2697ff9ba"));

        let code = hex!("73095e7baea6a6c7c4c2dfeb977efac326af552d8731ff00");
        let balance = U256::from(0x0de0b6b3a7640000u64);
        let code_hash = keccak256(code);

        // pre state
        let caller_info = Account { nonce: 0, balance, bytecode_hash: None };
        let destroyed_info =
            Account { nonce: 0, balance: U256::ZERO, bytecode_hash: Some(code_hash) };

        // set account
        let provider = factory.provider_rw().unwrap();
        provider.tx_ref().put::<tables::PlainAccountState>(caller_address, caller_info).unwrap();
        provider
            .tx_ref()
            .put::<tables::PlainAccountState>(destroyed_address, destroyed_info)
            .unwrap();
        provider
            .tx_ref()
            .put::<tables::Bytecodes>(code_hash, Bytecode::new_raw(code.to_vec().into()))
            .unwrap();
        // set storage to check when account gets destroyed.
        provider
            .tx_ref()
            .put::<tables::PlainStorageState>(
                destroyed_address,
                StorageEntry { key: H256::zero(), value: U256::ZERO },
            )
            .unwrap();
        provider
            .tx_ref()
            .put::<tables::PlainStorageState>(
                destroyed_address,
                StorageEntry { key: H256::from_low_u64_be(1), value: U256::from(1u64) },
            )
            .unwrap();

        provider.commit().unwrap();

        // execute
        let provider = factory.provider_rw().unwrap();
        let mut execution_stage = stage();
        let _ = execution_stage.execute(&provider, input).await.unwrap();
        provider.commit().unwrap();

        // assert unwind stage
        let provider = factory.provider_rw().unwrap();
        assert_eq!(provider.basic_account(destroyed_address), Ok(None), "Account was destroyed");

        assert_eq!(
            provider.tx_ref().get::<tables::PlainStorageState>(destroyed_address),
            Ok(None),
            "There is storage for destroyed account"
        );
        // drops tx so that it returns write privilege to test_tx
        drop(provider);
        let plain_accounts = test_tx.table::<tables::PlainAccountState>().unwrap();
        let plain_storage = test_tx.table::<tables::PlainStorageState>().unwrap();

        assert_eq!(
            plain_accounts,
            vec![
                (
                    beneficiary_address,
                    Account {
                        nonce: 0,
                        balance: U256::from(0x1bc16d674eca30a0u64),
                        bytecode_hash: None
                    }
                ),
                (
                    caller_address,
                    Account {
                        nonce: 1,
                        balance: U256::from(0xde0b6b3a761cf60u64),
                        bytecode_hash: None
                    }
                )
            ]
        );
        assert!(plain_storage.is_empty());

        let account_changesets = test_tx.table::<tables::AccountChangeSet>().unwrap();
        let storage_changesets = test_tx.table::<tables::StorageChangeSet>().unwrap();

        assert_eq!(
            account_changesets,
            vec![
                (
                    block.number,
                    AccountBeforeTx { address: destroyed_address, info: Some(destroyed_info) },
                ),
                (block.number, AccountBeforeTx { address: beneficiary_address, info: None }),
                (
                    block.number,
                    AccountBeforeTx { address: caller_address, info: Some(caller_info) }
                ),
            ]
        );

        assert_eq!(
            storage_changesets,
            vec![
                (
                    (block.number, destroyed_address).into(),
                    StorageEntry { key: H256::zero(), value: U256::ZERO }
                ),
                (
                    (block.number, destroyed_address).into(),
                    StorageEntry { key: H256::from_low_u64_be(1), value: U256::from(1u64) }
                )
            ]
        );
    }
}<|MERGE_RESOLUTION|>--- conflicted
+++ resolved
@@ -64,12 +64,7 @@
 impl<EF: ExecutorFactory> ExecutionStage<EF> {
     /// Create new execution stage with specified config.
     pub fn new(executor_factory: EF, thresholds: ExecutionStageThresholds) -> Self {
-<<<<<<< HEAD
-        trace!(target: "sync::stages::execution", max_blocks= thresholds.max_blocks, " Max blocks");
-        Self { metrics: ExecutionStageMetrics::default(), executor_factory, thresholds }
-=======
         Self { metrics_tx: None, executor_factory, thresholds }
->>>>>>> 7d33db87
     }
 
     /// Create an execution stage with the provided  executor factory.
