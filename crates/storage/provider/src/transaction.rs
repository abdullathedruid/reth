--- conflicted
+++ resolved
@@ -531,18 +531,8 @@
         for block in blocks {
             self.insert_block(block)?;
         }
-<<<<<<< HEAD
 
         self.insert_hashes(first_number..=last_number, last_hash, last_state_root)?;
-=======
-        self.insert_hashes(
-            first_transition_id,
-            first_transition_id + num_transitions,
-            new_tip_number,
-            new_tip_hash,
-            expected_state_root,
-        )?;
->>>>>>> 019ddd1e
 
         // Update pipeline progress
         self.update_pipeline_stages(new_tip_number)?;
@@ -592,15 +582,8 @@
     /// The resulting state root is compared with `expected_state_root`.
     pub fn insert_hashes(
         &mut self,
-<<<<<<< HEAD
         range: RangeInclusive<BlockNumber>,
         end_block_hash: H256,
-=======
-        from_transition_id: TransitionId,
-        to_transition_id: TransitionId,
-        current_block_number: BlockNumber,
-        current_block_hash: H256,
->>>>>>> 019ddd1e
         expected_state_root: H256,
     ) -> Result<(), TransactionError> {
         let fork_block_number = *range.start() - 1;
@@ -620,19 +603,12 @@
 
         // merkle tree
         {
-<<<<<<< HEAD
-            let current_root = self.get_header(fork_block_number)?.state_root;
-            let mut loader = DBTrieLoader::new(self.deref_mut());
-            let root = loader.update_root(current_root, range.clone()).and_then(|e| e.root())?;
-            if root != expected_state_root {
-=======
             let state_root = StateRoot::incremental_root(
                 self.deref_mut(),
                 from_transition_id..to_transition_id,
                 None,
             )?;
             if state_root != expected_state_root {
->>>>>>> 019ddd1e
                 return Err(TransactionError::StateTrieRootMismatch {
                     got: state_root,
                     expected: expected_state_root,
@@ -1052,23 +1028,7 @@
             self.unwind_storage_history_indices(storage_range)?;
 
             // merkle tree
-<<<<<<< HEAD
-            let new_state_root;
-            {
-                let (tip_number, _) =
-                    self.cursor_read::<tables::CanonicalHeaders>()?.last()?.unwrap_or_default();
-                let current_root = self.get_header(tip_number)?.state_root;
-                let mut loader = DBTrieLoader::new(self.deref());
-                new_state_root =
-                    loader.update_root(current_root, range.clone()).and_then(|e| e.root())?;
-            }
-
-            let parent_number = range.start().saturating_sub(1);
-            let parent_state_root = self.get_header(parent_number)?.state_root;
-
-=======
             let new_state_root = StateRoot::incremental_root(self.deref(), transition_range, None)?;
->>>>>>> 019ddd1e
             // state root should be always correct as we are reverting state.
             // but for sake of double verification we will check it again.
             if new_state_root != parent_state_root {
@@ -1509,13 +1469,8 @@
         insert_canonical_block, test_utils::blocks::*, ShareableDatabase, Transaction,
         TransactionsProvider,
     };
-<<<<<<< HEAD
     use reth_db::{mdbx::test_utils::create_test_rw_db, tables, transaction::DbTxMut};
     use reth_primitives::{proofs::EMPTY_ROOT, ChainSpecBuilder, MAINNET};
-=======
-    use reth_db::mdbx::test_utils::create_test_rw_db;
-    use reth_primitives::{ChainSpecBuilder, TransitionId, MAINNET};
->>>>>>> 019ddd1e
     use std::{ops::DerefMut, sync::Arc};
 
     #[test]
@@ -1535,28 +1490,12 @@
         let (block1, exec_res1) = data.blocks[0].clone();
         let (block2, exec_res2) = data.blocks[1].clone();
 
-<<<<<<< HEAD
         insert_canonical_block(tx.deref_mut(), data.genesis.clone(), None).unwrap();
 
         tx.put::<tables::AccountsTrie>(EMPTY_ROOT, vec![0x80]).unwrap();
         assert_genesis_block(&tx, data.genesis);
 
         tx.append_blocks_with_post_state(vec![block1.clone()], exec_res1.clone()).unwrap();
-=======
-        insert_canonical_block(tx.deref_mut(), data.genesis.clone(), None, false).unwrap();
-        assert_genesis_block(&tx, data.genesis);
-
-        exec_res1.clone().write_to_db(tx.deref_mut(), 0).unwrap();
-        tx.insert_block(block1.clone()).unwrap();
-        tx.insert_hashes(
-            0,
-            exec_res1.transitions_count() as TransitionId,
-            block1.number,
-            block1.hash,
-            block1.state_root,
-        )
-        .unwrap();
->>>>>>> 019ddd1e
 
         // get one block
         let get = tx.get_block_and_execution_range(&chain_spec, 1..=1).unwrap();
@@ -1571,36 +1510,8 @@
         assert_eq!(take, vec![(block1.clone(), exec_res1.clone())]);
         assert_genesis_block(&tx, genesis.clone());
 
-<<<<<<< HEAD
         tx.append_blocks_with_post_state(vec![block1.clone()], exec_res1.clone()).unwrap();
         tx.append_blocks_with_post_state(vec![block2.clone()], exec_res2.clone()).unwrap();
-=======
-        exec_res1.clone().write_to_db(tx.deref_mut(), 0).unwrap();
-        tx.insert_block(block1.clone()).unwrap();
-        tx.insert_hashes(
-            0,
-            exec_res1.transitions_count() as TransitionId,
-            block1.number,
-            block1.hash,
-            block1.state_root,
-        )
-        .unwrap();
-
-        exec_res2
-            .clone()
-            .write_to_db(tx.deref_mut(), exec_res1.transitions_count() as TransitionId)
-            .unwrap();
-        tx.insert_block(block2.clone()).unwrap();
-        tx.insert_hashes(
-            exec_res1.transitions_count() as TransitionId,
-            (exec_res1.transitions_count() + exec_res2.transitions_count()) as TransitionId,
-            2,
-            block2.hash,
-            block2.state_root,
-        )
-        .unwrap();
-
->>>>>>> 019ddd1e
         tx.commit().unwrap();
 
         // Check that transactions map onto blocks correctly.
@@ -1659,13 +1570,9 @@
         let (block1, exec_res1) = data.blocks[0].clone();
         let (block2, exec_res2) = data.blocks[1].clone();
 
-<<<<<<< HEAD
         insert_canonical_block(tx.deref_mut(), data.genesis.clone(), None).unwrap();
 
         tx.put::<tables::AccountsTrie>(EMPTY_ROOT, vec![0x80]).unwrap();
-=======
-        insert_canonical_block(tx.deref_mut(), data.genesis.clone(), None, false).unwrap();
->>>>>>> 019ddd1e
         assert_genesis_block(&tx, data.genesis);
 
         tx.append_blocks_with_post_state(vec![block1.clone()], exec_res1.clone()).unwrap();
