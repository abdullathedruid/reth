--- conflicted
+++ resolved
@@ -1,15 +1,9 @@
 use crate::{
     change::BundleState,
     traits::{BlockSource, ReceiptProvider},
-<<<<<<< HEAD
-    AccountProvider, BlockHashProvider, BlockIdProvider, BlockNumProvider, BlockProvider,
-    BlockProviderIdExt, EvmEnvProvider, HeaderProvider, PostStateDataProvider, StateProvider,
+    AccountReader, BlockHashReader, BlockIdReader, BlockNumReader, BlockReader, BlockReaderIdExt,
+    EvmEnvProvider, HeaderProvider, PostStateDataProvider, ReceiptProviderIdExt, StateProvider,
     StateProviderBox, StateProviderFactory, StateRootProvider, TransactionsProvider,
-=======
-    AccountReader, BlockHashReader, BlockIdReader, BlockNumReader, BlockReader, BlockReaderIdExt,
-    EvmEnvProvider, HeaderProvider, PostState, PostStateDataProvider, ReceiptProviderIdExt,
-    StateProvider, StateProviderBox, StateProviderFactory, StateRootProvider, TransactionsProvider,
->>>>>>> 085a703d
     WithdrawalsProvider,
 };
 use parking_lot::Mutex;
