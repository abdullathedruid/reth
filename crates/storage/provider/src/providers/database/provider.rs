--- conflicted
+++ resolved
@@ -118,20 +118,14 @@
     cursor: &mut C,
     start_key: T::Key,
     block_number: BlockNumber,
-<<<<<<< HEAD
     mut shard_belongs_to_key: impl FnMut(&T::Key) -> bool,
-) -> std::result::Result<Vec<usize>, TransactionError>
+) -> Result<Vec<usize>>
 where
     T: Table<Value = BlockNumberList>,
     T::Key: AsRef<ShardedKey<S>>,
     C: DbCursorRO<'a, T> + DbCursorRW<'a, T>,
 {
     let mut item = cursor.seek_exact(start_key)?;
-=======
-) -> Result<Vec<usize>> {
-    let mut item = cursor.seek_exact(ShardedKey::new(address, u64::MAX))?;
-
->>>>>>> 1049202f
     while let Some((sharded_key, list)) = item {
         // If the shard does not belong to the key, break.
         if !shard_belongs_to_key(&sharded_key) {
@@ -259,30 +253,6 @@
 
         Ok(storage_changeset_lists)
     }
-<<<<<<< HEAD
-
-    /// Get all block numbers where account got changed.
-    ///
-    /// NOTE: Get inclusive range of blocks.
-    pub fn get_account_block_numbers_from_changesets(
-        &self,
-        range: RangeInclusive<BlockNumber>,
-    ) -> std::result::Result<BTreeMap<Address, Vec<u64>>, TransactionError> {
-        let mut changeset_cursor = self.tx.cursor_read::<tables::AccountChangeSet>()?;
-
-        let account_transtions = changeset_cursor.walk_range(range)?.try_fold(
-            BTreeMap::new(),
-            |mut accounts: BTreeMap<Address, Vec<u64>>,
-             entry|
-             -> std::result::Result<_, TransactionError> {
-                let (index, account) = entry?;
-                accounts.entry(account.address).or_default().push(index);
-                Ok(accounts)
-            },
-        )?;
-
-        Ok(account_transtions)
-    }
 
     /// Get the mappings of log address and log topic to block numbers where they occurred.
     /// This function walks over the receipts and constructs corresponding mappings for log fields.
@@ -328,35 +298,6 @@
 
         Ok((log_addresses, log_topics, num_of_receipts))
     }
-
-    /// Iterate over account changesets and return all account address that were changed.
-    pub fn get_addresses_of_changed_accounts(
-        &self,
-        range: RangeInclusive<BlockNumber>,
-    ) -> std::result::Result<BTreeSet<Address>, TransactionError> {
-        self.tx.cursor_read::<tables::AccountChangeSet>()?.walk_range(range)?.try_fold(
-            BTreeSet::new(),
-            |mut accounts: BTreeSet<Address>, entry| {
-                let (_, account_before) = entry?;
-                accounts.insert(account_before.address);
-                Ok(accounts)
-            },
-        )
-    }
-
-    /// Get plainstate account from iterator
-    pub fn get_plainstate_accounts(
-        &self,
-        iter: impl IntoIterator<Item = Address>,
-    ) -> std::result::Result<Vec<(Address, Option<Account>)>, TransactionError> {
-        let mut plain_accounts = self.tx.cursor_read::<tables::PlainAccountState>()?;
-        Ok(iter
-            .into_iter()
-            .map(|address| plain_accounts.seek_exact(address).map(|a| (address, a.map(|(_, v)| v))))
-            .collect::<std::result::Result<Vec<_>, _>>()?)
-    }
-=======
->>>>>>> 1049202f
 }
 
 impl<'this, TX: DbTxMut<'this> + DbTx<'this>> DatabaseProvider<'this, TX> {
@@ -435,57 +376,6 @@
         Ok(())
     }
 
-<<<<<<< HEAD
-    /// Unwind and clear account history indices.
-    ///
-    /// Returns number of changesets walked.
-    pub fn unwind_account_history_indices(
-        &self,
-        range: RangeInclusive<BlockNumber>,
-    ) -> std::result::Result<usize, TransactionError> {
-        let account_changeset = self
-            .tx
-            .cursor_read::<tables::AccountChangeSet>()?
-            .walk_range(range)?
-            .collect::<std::result::Result<Vec<_>, _>>()?;
-        let changesets = account_changeset.len();
-
-        let last_indices = account_changeset
-            .into_iter()
-            // reverse so we can get lowest block number where we need to unwind account.
-            .rev()
-            // fold all account and get last block number
-            .fold(BTreeMap::new(), |mut accounts: BTreeMap<Address, u64>, (index, account)| {
-                // we just need address and lowest block number.
-                accounts.insert(account.address, index);
-                accounts
-            });
-
-        // Unwind the account history index.
-        let mut cursor = self.tx.cursor_write::<tables::AccountHistory>()?;
-        for (address, rem_index) in last_indices {
-            let partial_shard = unwind_history_shards::<_, tables::AccountHistory, _>(
-                &mut cursor,
-                ShardedKey::last(address),
-                rem_index,
-                |sharded_key| sharded_key.key == address,
-            )?;
-
-            // Check the last returned partial shard.
-            // If it's not empty, the shard needs to be reinserted.
-            if !partial_shard.is_empty() {
-                cursor.insert(
-                    ShardedKey::last(address),
-                    BlockNumberList::new_pre_sorted(partial_shard),
-                )?;
-            }
-        }
-
-        Ok(changesets)
-    }
-
-=======
->>>>>>> 1049202f
     /// Unwind and clear storage history indices.
     ///
     /// Returns number of changesets walked.
@@ -1051,36 +941,11 @@
         Ok(blocks)
     }
 
-<<<<<<< HEAD
-    /// Update all pipeline sync stage progress.
-    pub fn update_pipeline_stages(
-        &self,
-        block_number: BlockNumber,
-        drop_stage_checkpoint: bool,
-    ) -> std::result::Result<(), TransactionError> {
-        // iterate over all existing stages in the table and update its progress.
-        let mut cursor = self.tx.cursor_write::<tables::SyncStage>()?;
-        while let Some((stage_name, checkpoint)) = cursor.next()? {
-            cursor.upsert(
-                stage_name,
-                StageCheckpoint {
-                    block_number,
-                    ..if drop_stage_checkpoint { Default::default() } else { checkpoint }
-                },
-            )?
-        }
-
-        Ok(())
-    }
-
     /// Insert storage change index into the database. Used inside StorageHistoryIndex stage.
-=======
-    /// Insert storage change index to database. Used inside StorageHistoryIndex stage
->>>>>>> 1049202f
     pub fn insert_storage_history_index(
         &self,
         storage_transitions: BTreeMap<(Address, H256), Vec<u64>>,
-    ) -> std::result::Result<(), TransactionError> {
+    ) -> Result<()> {
         self.insert_history_index::<_, tables::StorageHistory>(
             storage_transitions,
             |(address, storage_key), highest_block_number| {
@@ -1089,20 +954,11 @@
         )
     }
 
-<<<<<<< HEAD
-    /// Insert account change index into the database. Used inside AccountHistoryIndex stage.
-    pub fn insert_account_history_index(
-        &self,
-        account_transitions: BTreeMap<Address, Vec<u64>>,
-    ) -> std::result::Result<(), TransactionError> {
-        self.insert_history_index::<_, tables::AccountHistory>(account_transitions, ShardedKey::new)
-    }
-
     /// Insert log address index into the database. Used inside LogHistoryIndex stage.
     pub fn insert_log_address_history_index(
         &self,
         log_address_occurrences: BTreeMap<Address, Vec<u64>>,
-    ) -> std::result::Result<(), TransactionError> {
+    ) -> Result<()> {
         self.insert_history_index::<_, tables::LogAddressHistory>(
             log_address_occurrences,
             ShardedKey::new,
@@ -1113,7 +969,7 @@
     pub fn insert_log_topic_history_index(
         &self,
         log_topic_occurrences: BTreeMap<H256, Vec<u64>>,
-    ) -> std::result::Result<(), TransactionError> {
+    ) -> Result<()> {
         self.insert_history_index::<_, tables::LogTopicHistory>(
             log_topic_occurrences,
             ShardedKey::new,
@@ -1131,7 +987,7 @@
         &self,
         index_updates: BTreeMap<P, Vec<u64>>,
         mut sharded_key_factory: impl FnMut(P, BlockNumber) -> T::Key,
-    ) -> std::result::Result<(), TransactionError>
+    ) -> Result<()>
     where
         P: Copy,
         T: Table<Value = BlockNumberList>,
@@ -1164,8 +1020,6 @@
         Ok(())
     }
 
-=======
->>>>>>> 1049202f
     /// Query the block body by number.
     pub fn block_body_indices(
         &self,
@@ -1237,8 +1091,7 @@
 
     /// Load shard and check if it is full and remove if it is not. If list is empty, last
     /// shard was full or there is no shards at all.
-<<<<<<< HEAD
-    fn take_shard<T>(&self, key: T::Key) -> std::result::Result<Vec<u64>, TransactionError>
+    fn take_shard<T>(&self, key: T::Key) -> Result<Vec<u64>>
     where
         T: Table<Value = BlockNumberList>,
     {
@@ -1247,27 +1100,12 @@
         if let Some((shard_key, list)) = last {
             // delete old shard so new one can be inserted.
             self.tx.delete::<T>(shard_key, None)?;
-=======
-    pub fn take_last_storage_shard(
-        &self,
-        address: Address,
-        storage_key: H256,
-    ) -> std::result::Result<Vec<u64>, TransactionError> {
-        let mut cursor = self.tx.cursor_read::<tables::StorageHistory>()?;
-        let last = cursor.seek_exact(StorageShardedKey::new(address, storage_key, u64::MAX))?;
-        if let Some((storage_shard_key, list)) = last {
-            // delete old shard so new one can be inserted.
-            self.tx.delete::<tables::StorageHistory>(storage_shard_key, None)?;
->>>>>>> 1049202f
             let list = list.iter(0).map(|i| i as u64).collect::<Vec<_>>();
             return Ok(list)
         }
         Ok(Vec::new())
     }
-<<<<<<< HEAD
-
-=======
->>>>>>> 1049202f
+
     /// iterate over storages and insert them to hashing table
     pub fn insert_storage_for_hashing(
         &self,
@@ -1535,18 +1373,23 @@
                 accounts.insert(account.address, index);
                 accounts
             });
-        // try to unwind the index
+
+        // Unwind the account history index.
         let mut cursor = self.tx.cursor_write::<tables::AccountHistory>()?;
         for (address, rem_index) in last_indices {
-            let shard_part = unwind_account_history_shards::<TX>(&mut cursor, address, rem_index)?;
-
-            // check last shard_part, if present, items needs to be reinserted.
-            if !shard_part.is_empty() {
-                // there are items in list
-                self.tx.put::<tables::AccountHistory>(
-                    ShardedKey::new(address, u64::MAX),
-                    BlockNumberList::new(shard_part)
-                        .expect("There is at least one element in list and it is sorted."),
+            let partial_shard = unwind_history_shards::<_, tables::AccountHistory, _>(
+                &mut cursor,
+                ShardedKey::last(address),
+                rem_index,
+                |sharded_key| sharded_key.key == address,
+            )?;
+
+            // Check the last returned partial shard.
+            // If it's not empty, the shard needs to be reinserted.
+            if !partial_shard.is_empty() {
+                cursor.insert(
+                    ShardedKey::last(address),
+                    BlockNumberList::new_pre_sorted(partial_shard),
                 )?;
             }
         }
@@ -1558,52 +1401,7 @@
         &self,
         account_transitions: BTreeMap<Address, Vec<u64>>,
     ) -> Result<()> {
-        // insert indexes to AccountHistory.
-        for (address, mut indices) in account_transitions {
-            // Load last shard and check if it is full and remove if it is not. If list is empty,
-            // last shard was full or there is no shards at all.
-            let mut last_shard = {
-                let mut cursor = self.tx.cursor_read::<tables::AccountHistory>()?;
-                let last = cursor.seek_exact(ShardedKey::new(address, u64::MAX))?;
-                if let Some((shard_key, list)) = last {
-                    // delete old shard so new one can be inserted.
-                    self.tx.delete::<tables::AccountHistory>(shard_key, None)?;
-                    let list = list.iter(0).map(|i| i as u64).collect::<Vec<_>>();
-                    list
-                } else {
-                    Vec::new()
-                }
-            };
-
-            last_shard.append(&mut indices);
-            // chunk indices and insert them in shards of N size.
-            let mut chunks = last_shard
-                .iter()
-                .chunks(sharded_key::NUM_OF_INDICES_IN_SHARD)
-                .into_iter()
-                .map(|chunks| chunks.map(|i| *i as usize).collect::<Vec<usize>>())
-                .collect::<Vec<_>>();
-            let last_chunk = chunks.pop();
-
-            chunks.into_iter().try_for_each(|list| {
-                self.tx.put::<tables::AccountHistory>(
-                    ShardedKey::new(
-                        address,
-                        *list.last().expect("Chuck does not return empty list") as BlockNumber,
-                    ),
-                    BlockNumberList::new(list).expect("Indices are presorted and not empty"),
-                )
-            })?;
-
-            // Insert last list with u64::MAX
-            if let Some(last_list) = last_chunk {
-                self.tx.put::<tables::AccountHistory>(
-                    ShardedKey::new(address, u64::MAX),
-                    BlockNumberList::new(last_list).expect("Indices are presorted and not empty"),
-                )?
-            }
-        }
-        Ok(())
+        self.insert_history_index::<_, tables::AccountHistory>(account_transitions, ShardedKey::new)
     }
 
     fn insert_account_for_hashing(
