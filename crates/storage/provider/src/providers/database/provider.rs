use crate::{
    post_state::StorageChangeset,
    traits::{AccountExtReader, BlockSource, ReceiptProvider, StageCheckpointWriter},
    AccountReader, BlockExecutionWriter, BlockHashReader, BlockNumReader, BlockReader, BlockWriter,
    EvmEnvProvider, HashingWriter, HeaderProvider, HistoryWriter, PostState, ProviderError,
    StageCheckpointReader, StorageReader, TransactionsProvider, WithdrawalsProvider,
};
use itertools::{izip, Itertools};
use reth_db::{
    common::KeyValue,
    cursor::{DbCursorRO, DbCursorRW, DbDupCursorRO},
    database::{Database, DatabaseGAT},
    models::{
        sharded_key, storage_sharded_key::StorageShardedKey, AccountBeforeTx, BlockNumberAddress,
<<<<<<< HEAD
        ShardedKey, StoredBlockBodyIndices,
=======
        ShardedKey, StoredBlockBodyIndices, StoredBlockOmmers, StoredBlockWithdrawals,
>>>>>>> b7c97776
    },
    table::Table,
    tables,
    transaction::{DbTx, DbTxMut},
    BlockNumberList, DatabaseError,
};
use reth_interfaces::Result;
use reth_primitives::{
    keccak256,
    stage::{StageCheckpoint, StageId},
    Account, Address, Block, BlockHash, BlockHashOrNumber, BlockNumber, BlockWithSenders,
    ChainInfo, ChainSpec, Hardfork, Head, Header, LogAddressIndices, LogTopicIndices, Receipt,
    SealedBlock, SealedBlockWithSenders, SealedHeader, StorageEntry, TransactionMeta,
    TransactionSigned, TransactionSignedEcRecovered, TransactionSignedNoHash, TxHash, TxNumber,
    Withdrawal, H256, U256,
};
use reth_revm_primitives::{
    config::revm_spec,
    env::{fill_block_env, fill_cfg_and_block_env, fill_cfg_env},
    primitives::{BlockEnv, CfgEnv, SpecId},
};
use reth_trie::StateRoot;
use std::{
    collections::{btree_map::Entry, BTreeMap, BTreeSet},
    fmt::Debug,
    ops::{Deref, DerefMut, Range, RangeBounds, RangeInclusive},
    sync::Arc,
};

/// A [`DatabaseProvider`] that holds a read-only database transaction.
pub type DatabaseProviderRO<'this, DB> = DatabaseProvider<'this, <DB as DatabaseGAT<'this>>::TX>;

/// A [`DatabaseProvider`] that holds a read-write database transaction.
///
/// Ideally this would be an alias type. However, there's some weird compiler error (<https://github.com/rust-lang/rust/issues/102211>), that forces us to wrap this in a struct instead.
/// Once that issue is solved, we can probably revert back to being an alias type.
#[derive(Debug)]
pub struct DatabaseProviderRW<'this, DB: Database>(
    pub DatabaseProvider<'this, <DB as DatabaseGAT<'this>>::TXMut>,
);

impl<'this, DB: Database> Deref for DatabaseProviderRW<'this, DB> {
    type Target = DatabaseProvider<'this, <DB as DatabaseGAT<'this>>::TXMut>;

    fn deref(&self) -> &Self::Target {
        &self.0
    }
}

impl<'this, DB: Database> DerefMut for DatabaseProviderRW<'this, DB> {
    fn deref_mut(&mut self) -> &mut Self::Target {
        &mut self.0
    }
}

impl<'this, DB: Database> DatabaseProviderRW<'this, DB> {
    /// Commit database transaction
    pub fn commit(self) -> Result<bool> {
        self.0.commit()
    }

    /// Consume `DbTx` or `DbTxMut`.
    pub fn into_tx(self) -> <DB as DatabaseGAT<'this>>::TXMut {
        self.0.into_tx()
    }
}

/// A provider struct that fetchs data from the database.
/// Wrapper around [`DbTx`] and [`DbTxMut`]. Example: [`HeaderProvider`] [`BlockHashReader`]
#[derive(Debug)]
pub struct DatabaseProvider<'this, TX>
where
    Self: 'this,
{
    /// Database transaction.
    tx: TX,
    /// Chain spec
    chain_spec: Arc<ChainSpec>,
    _phantom_data: std::marker::PhantomData<&'this TX>,
}

impl<'this, TX: DbTxMut<'this>> DatabaseProvider<'this, TX> {
    /// Creates a provider with an inner read-write transaction.
    pub fn new_rw(tx: TX, chain_spec: Arc<ChainSpec>) -> Self {
        Self { tx, chain_spec, _phantom_data: std::marker::PhantomData }
    }
}

/// For a given key, unwind all history shards that are below the given block number.
///
/// S - Sharded key subtype.
/// T - Table to walk over.
/// C - Cursor implementation.
///
/// This function walks the entries from the given start key and deletes all shards that belong to
/// the key and are below the given block number.
///
/// The boundary shard (the shard is split by the block number) is removed from the database. Any
/// indices that are above the block number are filtered out. The boundary shard is returned for
/// reinsertion (if it's not empty).
fn unwind_history_shards<'a, S, T, C>(
    cursor: &mut C,
    start_key: T::Key,
    block_number: BlockNumber,
    mut shard_belongs_to_key: impl FnMut(&T::Key) -> bool,
) -> Result<Vec<usize>>
where
    T: Table<Value = BlockNumberList>,
    T::Key: AsRef<ShardedKey<S>>,
    C: DbCursorRO<'a, T> + DbCursorRW<'a, T>,
{
    let mut item = cursor.seek_exact(start_key)?;
    while let Some((sharded_key, list)) = item {
        // If the shard does not belong to the key, break.
        if !shard_belongs_to_key(&sharded_key) {
            break
        }
<<<<<<< HEAD

        cursor.delete_current()?;

=======
        cursor.delete_current()?;

>>>>>>> b7c97776
        // Check the first item.
        // If it is greater or eq to the block number, delete it.
        let first = list.iter(0).next().expect("List can't be empty");
        if first >= block_number as usize {
            item = cursor.prev()?;
            continue
        } else if block_number <= sharded_key.as_ref().highest_block_number {
            // Filter out all elements greater than block number.
            return Ok(list.iter(0).take_while(|i| *i < block_number as usize).collect::<Vec<_>>())
        } else {
            return Ok(list.iter(0).collect::<Vec<_>>())
        }
    }

    Ok(Vec::new())
}

impl<'this, TX: DbTx<'this>> DatabaseProvider<'this, TX> {
    /// Creates a provider with an inner read-only transaction.
    pub fn new(tx: TX, chain_spec: Arc<ChainSpec>) -> Self {
        Self { tx, chain_spec, _phantom_data: std::marker::PhantomData }
    }

    /// Consume `DbTx` or `DbTxMut`.
    pub fn into_tx(self) -> TX {
        self.tx
    }

    /// Pass `DbTx` or `DbTxMut` mutable reference.
    pub fn tx_mut(&mut self) -> &mut TX {
        &mut self.tx
    }

    /// Pass `DbTx` or `DbTxMut` immutable reference.
    pub fn tx_ref(&self) -> &TX {
        &self.tx
    }

    /// Return full table as Vec
    pub fn table<T: Table>(&self) -> std::result::Result<Vec<KeyValue<T>>, DatabaseError>
    where
        T::Key: Default + Ord,
    {
        self.tx
            .cursor_read::<T>()?
            .walk(Some(T::Key::default()))?
            .collect::<std::result::Result<Vec<_>, DatabaseError>>()
    }
<<<<<<< HEAD

    // TODO(joshie) TEMPORARY should be moved to trait providers

    /// Iterate over account changesets and return all account address that were changed.
    pub fn get_addresses_and_keys_of_changed_storages(
        &self,
        range: RangeInclusive<BlockNumber>,
    ) -> std::result::Result<BTreeMap<Address, BTreeSet<H256>>, TransactionError> {
        self.tx
            .cursor_read::<tables::StorageChangeSet>()?
            .walk_range(BlockNumberAddress::range(range))?
            // fold all storages and save its old state so we can remove it from HashedStorage
            // it is needed as it is dup table.
            .try_fold(BTreeMap::new(), |mut accounts: BTreeMap<Address, BTreeSet<H256>>, entry| {
                let (BlockNumberAddress((_, address)), storage_entry) = entry?;
                accounts.entry(address).or_default().insert(storage_entry.key);
                Ok(accounts)
            })
    }

    /// Get plainstate storages
    #[allow(clippy::type_complexity)]
    pub fn get_plainstate_storages(
        &self,
        iter: impl IntoIterator<Item = (Address, impl IntoIterator<Item = H256>)>,
    ) -> std::result::Result<Vec<(Address, Vec<(H256, U256)>)>, TransactionError> {
        let mut plain_storage = self.tx.cursor_dup_read::<tables::PlainStorageState>()?;

        iter.into_iter()
            .map(|(address, storage)| {
                storage
                    .into_iter()
                    .map(|key| -> std::result::Result<_, TransactionError> {
                        let ret = plain_storage
                            .seek_by_key_subkey(address, key)?
                            .filter(|v| v.key == key)
                            .unwrap_or_default();
                        Ok((key, ret.value))
                    })
                    .collect::<std::result::Result<Vec<(_, _)>, _>>()
                    .map(|storage| (address, storage))
            })
            .collect::<std::result::Result<Vec<(_, _)>, _>>()
    }

    /// Get all block numbers where account got changed.
    ///
    /// NOTE: Get inclusive range of blocks.
    pub fn get_storage_block_numbers_from_changesets(
        &self,
        range: RangeInclusive<BlockNumber>,
    ) -> std::result::Result<BTreeMap<(Address, H256), Vec<u64>>, TransactionError> {
        let mut changeset_cursor = self.tx.cursor_read::<tables::StorageChangeSet>()?;

        let storage_changeset_lists =
            changeset_cursor.walk_range(BlockNumberAddress::range(range))?.try_fold(
                BTreeMap::new(),
                |mut storages: BTreeMap<(Address, H256), Vec<u64>>,
                 entry|
                 -> std::result::Result<_, TransactionError> {
                    let (index, storage) = entry?;
                    storages
                        .entry((index.address(), storage.key))
                        .or_default()
                        .push(index.block_number());
                    Ok(storages)
                },
            )?;

        Ok(storage_changeset_lists)
    }

    /// Get the mappings of log address and log topic to block numbers where they occurred.
    /// This function walks over the receipts and constructs corresponding mappings for log fields.
    ///
    /// # Returns
    ///
    /// * Mapping of log address to block numbers where they occurred.
    /// * Mapping of log topic to block numbers where they occurred.
    /// * Number of receipts walked.
    pub fn get_log_addresses_and_topics(
        &self,
        range: RangeInclusive<BlockNumber>,
    ) -> std::result::Result<(LogAddressIndices, LogTopicIndices, u64), TransactionError> {
        let mut block_indices_cursor = self.tx.cursor_read::<tables::BlockBodyIndices>()?;
        let mut receipts_cursor = self.tx.cursor_read::<tables::Receipts>()?;

        let mut log_addresses: BTreeMap<Address, Vec<u64>> = BTreeMap::new();
        let mut log_topics: BTreeMap<H256, Vec<u64>> = BTreeMap::new();
        let mut num_of_receipts = 0;
        for block_entry in block_indices_cursor.walk_range(range)? {
            let (block_number, block_indices) = block_entry?;

            // Aggregate all addresses and topics from logs
            let mut block_log_addresses = BTreeSet::new();
            let mut block_log_topics = BTreeSet::new();
            for receipt_entry in receipts_cursor.walk_range(block_indices.tx_num_range())? {
                let (_, receipt) = receipt_entry?;
                for log in receipt.logs {
                    block_log_addresses.insert(log.address);
                    block_log_topics.extend(log.topics.iter());
                }
            }

            // Insert block log addresses and topics into the mappings
            for log_address in block_log_addresses {
                log_addresses.entry(log_address).or_default().push(block_number);
            }
            for log_topic in block_log_topics {
                log_topics.entry(log_topic).or_default().push(block_number);
            }
            num_of_receipts += block_indices.tx_count();
        }

        Ok((log_addresses, log_topics, num_of_receipts))
    }
=======
>>>>>>> b7c97776
}

impl<'this, TX: DbTxMut<'this> + DbTx<'this>> DatabaseProvider<'this, TX> {
    /// Commit database transaction.
    pub fn commit(self) -> Result<bool> {
        Ok(self.tx.commit()?)
    }

    // TODO(joshie) TEMPORARY should be moved to trait providers

<<<<<<< HEAD
    /// Get range of blocks and its execution result
    pub fn get_block_and_execution_range(
        &self,
        chain_spec: &ChainSpec,
        range: RangeInclusive<BlockNumber>,
    ) -> std::result::Result<Vec<(SealedBlockWithSenders, PostState)>, TransactionError> {
        self.get_take_block_and_execution_range::<false>(chain_spec, range)
    }

    /// Take range of blocks and its execution result
    pub fn take_block_and_execution_range(
        &self,
        chain_spec: &ChainSpec,
        range: RangeInclusive<BlockNumber>,
    ) -> std::result::Result<Vec<(SealedBlockWithSenders, PostState)>, TransactionError> {
        self.get_take_block_and_execution_range::<true>(chain_spec, range)
    }

    /// Unwind and clear storage hashing
    pub fn unwind_storage_hashing(
        &self,
        range: Range<BlockNumberAddress>,
    ) -> std::result::Result<(), TransactionError> {
        let mut hashed_storage = self.tx.cursor_dup_write::<tables::HashedStorage>()?;

        // Aggregate all block changesets and make list of accounts that have been changed.
        self.tx
            .cursor_read::<tables::StorageChangeSet>()?
            .walk_range(range)?
            .collect::<std::result::Result<Vec<_>, _>>()?
            .into_iter()
            .rev()
            // fold all account to get the old balance/nonces and account that needs to be removed
            .fold(
                BTreeMap::new(),
                |mut accounts: BTreeMap<(Address, H256), U256>,
                 (BlockNumberAddress((_, address)), storage_entry)| {
                    accounts.insert((address, storage_entry.key), storage_entry.value);
                    accounts
                },
            )
            .into_iter()
            // hash addresses and collect it inside sorted BTreeMap.
            // We are doing keccak only once per address.
            .map(|((address, key), value)| ((keccak256(address), keccak256(key)), value))
            .collect::<BTreeMap<_, _>>()
            .into_iter()
            // Apply values to HashedStorage (if Value is zero just remove it);
            .try_for_each(
                |((hashed_address, key), value)| -> std::result::Result<(), TransactionError> {
                    if hashed_storage
                        .seek_by_key_subkey(hashed_address, key)?
                        .filter(|entry| entry.key == key)
                        .is_some()
                    {
                        hashed_storage.delete_current()?;
                    }

                    if value != U256::ZERO {
                        hashed_storage.upsert(hashed_address, StorageEntry { key, value })?;
                    }
                    Ok(())
                },
            )?;

        Ok(())
    }

    /// Unwind and clear storage history indices.
    ///
    /// Returns number of changesets walked.
    pub fn unwind_storage_history_indices(
        &self,
        range: Range<BlockNumberAddress>,
    ) -> std::result::Result<usize, TransactionError> {
        let storage_changesets = self
            .tx
            .cursor_read::<tables::StorageChangeSet>()?
            .walk_range(range)?
            .collect::<std::result::Result<Vec<_>, _>>()?;
        let changesets = storage_changesets.len();

        let last_indices = storage_changesets
            .into_iter()
            // reverse so we can get lowest block number where we need to unwind account.
            .rev()
            // fold all storages and get last block number
            .fold(
                BTreeMap::new(),
                |mut accounts: BTreeMap<(Address, H256), u64>, (index, storage)| {
                    // we just need address and lowest block number.
                    accounts.insert((index.address(), storage.key), index.block_number());
                    accounts
                },
            );

        let mut cursor = self.tx.cursor_write::<tables::StorageHistory>()?;
        for ((address, storage_key), rem_index) in last_indices {
            let partial_shard = unwind_history_shards::<_, tables::StorageHistory, _>(
                &mut cursor,
                StorageShardedKey::last(address, storage_key),
                rem_index,
                |storage_sharded_key| {
                    storage_sharded_key.address == address &&
                        storage_sharded_key.sharded_key.key == storage_key
                },
            )?;

            // Check the last returned partial shard.
            // If it's not empty, the shard needs to be reinserted.
            if !partial_shard.is_empty() {
                cursor.insert(
                    StorageShardedKey::last(address, storage_key),
                    BlockNumberList::new_pre_sorted(partial_shard),
                )?;
            }
        }

        Ok(changesets)
    }

    /// Unwind log history indices.
    pub fn unwind_log_history_indices(
        &self,
        range: RangeInclusive<BlockNumber>,
    ) -> std::result::Result<(), TransactionError> {
        let block_indices = self
            .tx
            .cursor_read::<tables::BlockBodyIndices>()?
            .walk_range(range)?
            .collect::<std::result::Result<Vec<_>, _>>()?;

        let mut log_addresses: BTreeMap<Address, u64> = BTreeMap::new();
        let mut log_topics: BTreeMap<H256, u64> = BTreeMap::new();

        // Iterate over block indices in reverse since we only need the lowest block number for
        // unwinding
        let mut receipts_cursor = self.tx.cursor_read::<tables::Receipts>()?;
        for (block_number, block_indices) in block_indices.into_iter().rev() {
            // Overwrite any log addresses and topics observed in this block with now lowest block
            // number
            for receipt_entry in receipts_cursor.walk_range(block_indices.tx_num_range())? {
                let (_, receipt) = receipt_entry?;
                for log in receipt.logs {
                    log_addresses.insert(log.address, block_number);
                    for topic in log.topics {
                        log_topics.insert(topic, block_number);
                    }
                }
            }
        }

        // Unwind log address history indices
        let mut log_address_history_cursor = self.tx.cursor_write::<tables::LogAddressHistory>()?;
        for (address, rem_index) in log_addresses {
            let partial_shard = unwind_history_shards(
                &mut log_address_history_cursor,
                ShardedKey::last(address),
                rem_index,
                |sharded_key| sharded_key.key == address,
            )?;

            // Check the last returned partial shard.
            // If it's not empty, the shard needs to be reinserted.
            if !partial_shard.is_empty() {
                log_address_history_cursor.insert(
                    ShardedKey::last(address),
                    BlockNumberList::new_pre_sorted(partial_shard),
                )?;
            }
        }

        // Unwind log topic history indices
        let mut log_topic_history_cursor = self.tx.cursor_write::<tables::LogTopicHistory>()?;
        for (topic, rem_index) in log_topics {
            let partial_shard = unwind_history_shards(
                &mut log_topic_history_cursor,
                ShardedKey::last(topic),
                rem_index,
                |sharded_key| sharded_key.key == topic,
            )?;

            // Check the last returned partial shard.
            // If it's not empty, the shard needs to be reinserted.
            if !partial_shard.is_empty() {
                log_topic_history_cursor.insert(
                    ShardedKey::last(topic),
                    BlockNumberList::new_pre_sorted(partial_shard),
                )?;
            }
        }

        Ok(())
    }

=======
>>>>>>> b7c97776
    /// Traverse over changesets and plain state and recreate the [`PostState`]s for the given range
    /// of blocks.
    ///
    /// 1. Iterate over the [BlockBodyIndices][tables::BlockBodyIndices] table to get all
    /// the transaction ids.
    /// 2. Iterate over the [StorageChangeSet][tables::StorageChangeSet] table
    /// and the [AccountChangeSet][tables::AccountChangeSet] tables in reverse order to reconstruct
    /// the changesets.
    ///     - In order to have both the old and new values in the changesets, we also access the
    ///       plain state tables.
    /// 3. While iterating over the changeset tables, if we encounter a new account or storage slot,
    /// we:
    ///     1. Take the old value from the changeset
    ///     2. Take the new value from the plain state
    ///     3. Save the old value to the local state
    /// 4. While iterating over the changeset tables, if we encounter an account/storage slot we
    /// have seen before we:
    ///     1. Take the old value from the changeset
    ///     2. Take the new value from the local state
    ///     3. Set the local state to the value in the changeset
    ///
    /// If `TAKE` is `true`, the local state will be written to the plain state tables.
    /// 5. Get all receipts from table
    fn get_take_block_execution_result_range<const TAKE: bool>(
        &self,
        range: RangeInclusive<BlockNumber>,
    ) -> Result<Vec<PostState>> {
        if range.is_empty() {
            return Ok(Vec::new())
        }

        // We are not removing block meta as it is used to get block changesets.
        let block_bodies = self.get_or_take::<tables::BlockBodyIndices, false>(range.clone())?;

        // get transaction receipts
        let from_transaction_num =
            block_bodies.first().expect("already checked if there are blocks").1.first_tx_num();
        let to_transaction_num =
            block_bodies.last().expect("already checked if there are blocks").1.last_tx_num();
        let receipts =
            self.get_or_take::<tables::Receipts, TAKE>(from_transaction_num..=to_transaction_num)?;

        let storage_range = BlockNumberAddress::range(range.clone());

        let storage_changeset =
            self.get_or_take::<tables::StorageChangeSet, TAKE>(storage_range)?;
        let account_changeset = self.get_or_take::<tables::AccountChangeSet, TAKE>(range)?;

        // iterate previous value and get plain state value to create changeset
        // Double option around Account represent if Account state is know (first option) and
        // account is removed (Second Option)
        type LocalPlainState = BTreeMap<Address, (Option<Option<Account>>, BTreeMap<H256, U256>)>;

        let mut local_plain_state: LocalPlainState = BTreeMap::new();

        // iterate in reverse and get plain state.

        // Bundle execution changeset to its particular transaction and block
        let mut block_states =
            BTreeMap::from_iter(block_bodies.iter().map(|(num, _)| (*num, PostState::default())));

        let mut plain_accounts_cursor = self.tx.cursor_write::<tables::PlainAccountState>()?;
        let mut plain_storage_cursor = self.tx.cursor_dup_write::<tables::PlainStorageState>()?;

        // add account changeset changes
        for (block_number, account_before) in account_changeset.into_iter().rev() {
            let AccountBeforeTx { info: old_info, address } = account_before;
            let new_info = match local_plain_state.entry(address) {
                Entry::Vacant(entry) => {
                    let new_account = plain_accounts_cursor.seek_exact(address)?.map(|kv| kv.1);
                    entry.insert((Some(old_info), BTreeMap::new()));
                    new_account
                }
                Entry::Occupied(mut entry) => {
                    let new_account = std::mem::replace(&mut entry.get_mut().0, Some(old_info));
                    new_account.expect("As we are stacking account first, account would always be Some(Some) or Some(None)")
                }
            };

            let post_state = block_states.entry(block_number).or_default();
            match (old_info, new_info) {
                (Some(old), Some(new)) => {
                    if new != old {
                        post_state.change_account(block_number, address, old, new);
                    } else {
                        unreachable!("Junk data in database: an account changeset did not represent any change");
                    }
                }
                (None, Some(account)) =>  post_state.create_account(block_number, address, account),
                (Some(old), None) =>
                    post_state.destroy_account(block_number, address, old),
                (None, None) => unreachable!("Junk data in database: an account changeset transitioned from no account to no account"),
            };
        }

        // add storage changeset changes
        let mut storage_changes: BTreeMap<BlockNumberAddress, StorageChangeset> = BTreeMap::new();
        for (block_and_address, storage_entry) in storage_changeset.into_iter().rev() {
            let BlockNumberAddress((_, address)) = block_and_address;
            let new_storage =
                match local_plain_state.entry(address).or_default().1.entry(storage_entry.key) {
                    Entry::Vacant(entry) => {
                        let new_storage = plain_storage_cursor
                            .seek_by_key_subkey(address, storage_entry.key)?
                            .filter(|storage| storage.key == storage_entry.key)
                            .unwrap_or_default();
                        entry.insert(storage_entry.value);
                        new_storage.value
                    }
                    Entry::Occupied(mut entry) => {
                        std::mem::replace(entry.get_mut(), storage_entry.value)
                    }
                };
            storage_changes.entry(block_and_address).or_default().insert(
                U256::from_be_bytes(storage_entry.key.0),
                (storage_entry.value, new_storage),
            );
        }

        for (BlockNumberAddress((block_number, address)), storage_changeset) in
            storage_changes.into_iter()
        {
            block_states.entry(block_number).or_default().change_storage(
                block_number,
                address,
                storage_changeset,
            );
        }

        if TAKE {
            // iterate over local plain state remove all account and all storages.
            for (address, (account, storage)) in local_plain_state.into_iter() {
                // revert account
                if let Some(account) = account {
                    let existing_entry = plain_accounts_cursor.seek_exact(address)?;
                    if let Some(account) = account {
                        plain_accounts_cursor.upsert(address, account)?;
                    } else if existing_entry.is_some() {
                        plain_accounts_cursor.delete_current()?;
                    }
                }

                // revert storages
                for (storage_key, storage_value) in storage.into_iter() {
                    let storage_entry = StorageEntry { key: storage_key, value: storage_value };
                    // delete previous value
                    // TODO: This does not use dupsort features
                    if plain_storage_cursor
                        .seek_by_key_subkey(address, storage_key)?
                        .filter(|s| s.key == storage_key)
                        .is_some()
                    {
                        plain_storage_cursor.delete_current()?
                    }

                    // TODO: This does not use dupsort features
                    // insert value if needed
                    if storage_value != U256::ZERO {
                        plain_storage_cursor.upsert(address, storage_entry)?;
                    }
                }
            }
        }

        // iterate over block body and create ExecutionResult
        let mut receipt_iter = receipts.into_iter();

        // loop break if we are at the end of the blocks.
        for (block_number, block_body) in block_bodies.into_iter() {
            for _ in block_body.tx_num_range() {
                if let Some((_, receipt)) = receipt_iter.next() {
                    block_states
                        .entry(block_number)
                        .or_default()
                        .add_receipt(block_number, receipt);
                }
            }
        }
        Ok(block_states.into_values().collect())
    }

<<<<<<< HEAD
    /// Return range of blocks and its execution result
    pub fn get_take_block_and_execution_range<const TAKE: bool>(
        &self,
        chain_spec: &ChainSpec,
        range: RangeInclusive<BlockNumber>,
    ) -> std::result::Result<Vec<(SealedBlockWithSenders, PostState)>, TransactionError> {
        if TAKE {
            self.unwind_log_history_indices(range.clone())?;

            self.unwind_account_hashing(range.clone())?;
            self.unwind_account_history_indices(range.clone())?;

            let storage_range = BlockNumberAddress::range(range.clone());
            self.unwind_storage_hashing(storage_range.clone())?;
            self.unwind_storage_history_indices(storage_range)?;

            // merkle tree
            let (new_state_root, trie_updates) =
                StateRoot::incremental_root_with_updates(&self.tx, range.clone())?;

            let parent_number = range.start().saturating_sub(1);
            let parent_state_root = self
                .header_by_number(parent_number)?
                .ok_or_else(|| ProviderError::HeaderNotFound(parent_number.into()))?
                .state_root;

            // state root should be always correct as we are reverting state.
            // but for sake of double verification we will check it again.
            if new_state_root != parent_state_root {
                let parent_hash = self
                    .block_hash(parent_number)?
                    .ok_or_else(|| ProviderError::HeaderNotFound(parent_number.into()))?;
                return Err(TransactionError::UnwindStateRootMismatch {
                    got: new_state_root,
                    expected: parent_state_root,
                    block_number: parent_number,
                    block_hash: parent_hash,
                })
            }
            trie_updates.flush(&self.tx)?;
        }
        // get blocks
        let blocks = self.get_take_block_range::<TAKE>(chain_spec, range.clone())?;
        let unwind_to = blocks.first().map(|b| b.number.saturating_sub(1));
        // get execution res
        let execution_res = self.get_take_block_execution_result_range::<TAKE>(range.clone())?;
        // combine them
        let blocks_with_exec_result: Vec<_> =
            blocks.into_iter().zip(execution_res.into_iter()).collect();

        // remove block bodies it is needed for both get block range and get block execution results
        // that is why it is deleted afterwards.
        if TAKE {
            // rm block bodies
            self.get_or_take::<tables::BlockBodyIndices, TAKE>(range)?;

            // Update pipeline progress
            if let Some(fork_number) = unwind_to {
                self.update_pipeline_stages(fork_number, true)?;
            }
        }

        // return them
        Ok(blocks_with_exec_result)
    }

=======
>>>>>>> b7c97776
    /// Return list of entries from table
    ///
    /// If TAKE is true, opened cursor would be write and it would delete all values from db.
    #[inline]
    pub fn get_or_take<T: Table, const TAKE: bool>(
        &self,
        range: impl RangeBounds<T::Key>,
    ) -> std::result::Result<Vec<KeyValue<T>>, DatabaseError> {
        if TAKE {
            let mut cursor_write = self.tx.cursor_write::<T>()?;
            let mut walker = cursor_write.walk_range(range)?;
            let mut items = Vec::new();
            while let Some(i) = walker.next().transpose()? {
                walker.delete_current()?;
                items.push(i)
            }
            Ok(items)
        } else {
            self.tx
                .cursor_read::<T>()?
                .walk_range(range)?
                .collect::<std::result::Result<Vec<_>, _>>()
        }
    }

    /// Get requested blocks transaction with signer
    fn get_take_block_transaction_range<const TAKE: bool>(
        &self,
        range: impl RangeBounds<BlockNumber> + Clone,
    ) -> Result<Vec<(BlockNumber, Vec<TransactionSignedEcRecovered>)>> {
        // Raad range of block bodies to get all transactions id's of this range.
        let block_bodies = self.get_or_take::<tables::BlockBodyIndices, false>(range)?;

        if block_bodies.is_empty() {
            return Ok(Vec::new())
        }

        // Compute the first and last tx ID in the range
        let first_transaction = block_bodies.first().expect("If we have headers").1.first_tx_num();
        let last_transaction = block_bodies.last().expect("Not empty").1.last_tx_num();

        // If this is the case then all of the blocks in the range are empty
        if last_transaction < first_transaction {
            return Ok(block_bodies.into_iter().map(|(n, _)| (n, Vec::new())).collect())
        }

        // Get transactions and senders
        let transactions = self
            .get_or_take::<tables::Transactions, TAKE>(first_transaction..=last_transaction)?
            .into_iter()
            .map(|(id, tx)| (id, tx.into()))
            .collect::<Vec<(u64, TransactionSigned)>>();

        let senders =
            self.get_or_take::<tables::TxSenders, TAKE>(first_transaction..=last_transaction)?;

        if TAKE {
            // Remove TxHashNumber
            let mut tx_hash_cursor = self.tx.cursor_write::<tables::TxHashNumber>()?;
            for (_, tx) in transactions.iter() {
                if tx_hash_cursor.seek_exact(tx.hash())?.is_some() {
                    tx_hash_cursor.delete_current()?;
                }
            }

            // Remove TransactionBlock index if there are transaction present
            if !transactions.is_empty() {
                let tx_id_range = transactions.first().unwrap().0..=transactions.last().unwrap().0;
                self.get_or_take::<tables::TransactionBlock, TAKE>(tx_id_range)?;
            }
        }

        // Merge transaction into blocks
        let mut block_tx = Vec::with_capacity(block_bodies.len());
        let mut senders = senders.into_iter();
        let mut transactions = transactions.into_iter();
        for (block_number, block_body) in block_bodies {
            let mut one_block_tx = Vec::with_capacity(block_body.tx_count as usize);
            for _ in block_body.tx_num_range() {
                let tx = transactions.next();
                let sender = senders.next();

                let recovered = match (tx, sender) {
                    (Some((tx_id, tx)), Some((sender_tx_id, sender))) => {
                        if tx_id != sender_tx_id {
                            Err(ProviderError::MismatchOfTransactionAndSenderId { tx_id })
                        } else {
                            Ok(TransactionSignedEcRecovered::from_signed_transaction(tx, sender))
                        }
                    }
                    (Some((tx_id, _)), _) | (_, Some((tx_id, _))) => {
                        Err(ProviderError::MismatchOfTransactionAndSenderId { tx_id })
                    }
                    (None, None) => Err(ProviderError::BlockBodyTransactionCount),
                }?;
                one_block_tx.push(recovered)
            }
            block_tx.push((block_number, one_block_tx));
        }

        Ok(block_tx)
    }

    /// Return range of blocks and its execution result
    fn get_take_block_range<const TAKE: bool>(
        &self,
        chain_spec: &ChainSpec,
        range: impl RangeBounds<BlockNumber> + Clone,
    ) -> Result<Vec<SealedBlockWithSenders>> {
        // For block we need Headers, Bodies, Uncles, withdrawals, Transactions, Signers

        let block_headers = self.get_or_take::<tables::Headers, TAKE>(range.clone())?;
        if block_headers.is_empty() {
            return Ok(Vec::new())
        }

        let block_header_hashes =
            self.get_or_take::<tables::CanonicalHeaders, TAKE>(range.clone())?;
        let block_ommers = self.get_or_take::<tables::BlockOmmers, TAKE>(range.clone())?;
        let block_withdrawals =
            self.get_or_take::<tables::BlockWithdrawals, TAKE>(range.clone())?;

        let block_tx = self.get_take_block_transaction_range::<TAKE>(range.clone())?;

        if TAKE {
            // rm HeaderTD
            self.get_or_take::<tables::HeaderTD, TAKE>(range)?;
            // rm HeaderNumbers
            let mut header_number_cursor = self.tx.cursor_write::<tables::HeaderNumbers>()?;
            for (_, hash) in block_header_hashes.iter() {
                if header_number_cursor.seek_exact(*hash)?.is_some() {
                    header_number_cursor.delete_current()?;
                }
            }
        }

        // merge all into block
        let block_header_iter = block_headers.into_iter();
        let block_header_hashes_iter = block_header_hashes.into_iter();
        let block_tx_iter = block_tx.into_iter();

        // Ommers can be empty for some blocks
        let mut block_ommers_iter = block_ommers.into_iter();
        let mut block_withdrawals_iter = block_withdrawals.into_iter();
        let mut block_ommers = block_ommers_iter.next();
        let mut block_withdrawals = block_withdrawals_iter.next();

        let mut blocks = Vec::new();
        for ((main_block_number, header), (_, header_hash), (_, tx)) in izip!(
            block_header_iter.into_iter(),
            block_header_hashes_iter.into_iter(),
            block_tx_iter.into_iter()
        ) {
            let header = header.seal(header_hash);

            let (body, senders) = tx.into_iter().map(|tx| tx.to_components()).unzip();

            // Ommers can be missing
            let mut ommers = Vec::new();
            if let Some((block_number, _)) = block_ommers.as_ref() {
                if *block_number == main_block_number {
                    ommers = block_ommers.take().unwrap().1.ommers;
                    block_ommers = block_ommers_iter.next();
                }
            };

            // withdrawal can be missing
            let shanghai_is_active =
                chain_spec.fork(Hardfork::Shanghai).active_at_timestamp(header.timestamp);
            let mut withdrawals = Some(Vec::new());
            if shanghai_is_active {
                if let Some((block_number, _)) = block_withdrawals.as_ref() {
                    if *block_number == main_block_number {
                        withdrawals = Some(block_withdrawals.take().unwrap().1.withdrawals);
                        block_withdrawals = block_withdrawals_iter.next();
                    }
                }
            } else {
                withdrawals = None
            }

            blocks.push(SealedBlockWithSenders {
                block: SealedBlock { header, body, ommers, withdrawals },
                senders,
            })
        }

        Ok(blocks)
    }

<<<<<<< HEAD
    /// Insert storage change index into the database. Used inside StorageHistoryIndex stage.
    pub fn insert_storage_history_index(
        &self,
        storage_transitions: BTreeMap<(Address, H256), Vec<u64>>,
    ) -> Result<()> {
        self.insert_history_index::<_, tables::StorageHistory>(
            storage_transitions,
            |(address, storage_key), highest_block_number| {
                StorageShardedKey::new(address, storage_key, highest_block_number)
            },
        )
    }

    /// Insert log address index into the database. Used inside LogHistoryIndex stage.
    pub fn insert_log_address_history_index(
        &self,
        log_address_occurrences: BTreeMap<Address, Vec<u64>>,
    ) -> Result<()> {
        self.insert_history_index::<_, tables::LogAddressHistory>(
            log_address_occurrences,
            ShardedKey::new,
        )
    }

    /// Insert log topic index into the database. Used inside LogHistoryIndex stage.
    pub fn insert_log_topic_history_index(
        &self,
        log_topic_occurrences: BTreeMap<H256, Vec<u64>>,
    ) -> Result<()> {
        self.insert_history_index::<_, tables::LogTopicHistory>(
            log_topic_occurrences,
            ShardedKey::new,
        )
    }

    /// Insert history index to the database.
    ///
    /// For each updated partial key, this function removes the last shard from
    /// the database (if any), appends the new indices to it, chunks the resulting integer list and
    /// inserts the new shards back into the database.
    ///
    /// This function is used by history indexing stages.
    fn insert_history_index<P, T>(
        &self,
        index_updates: BTreeMap<P, Vec<u64>>,
        mut sharded_key_factory: impl FnMut(P, BlockNumber) -> T::Key,
    ) -> Result<()>
    where
        P: Copy,
        T: Table<Value = BlockNumberList>,
    {
        for (partial_key, indices) in index_updates {
            let last_shard = self.take_shard::<T>(sharded_key_factory(partial_key, u64::MAX))?;

            // chunk indices and insert them in shards of N size.
            let indices = last_shard.iter().chain(indices.iter());
            let chunks = indices
                .chunks(sharded_key::NUM_OF_INDICES_IN_SHARD)
                .into_iter()
                .map(|chunks| chunks.map(|i| *i as usize).collect::<Vec<usize>>())
                .collect::<Vec<_>>();

            let mut chunks = chunks.into_iter().peekable();
            while let Some(list) = chunks.next() {
                let highest_block_number = if chunks.peek().is_some() {
                    *list.last().expect("`chunks` does not return empty list") as u64
                } else {
                    // Insert last list with u64::MAX
                    u64::MAX
                };
                self.tx.put::<T>(
                    sharded_key_factory(partial_key, highest_block_number),
                    BlockNumberList::new_pre_sorted(list),
                )?;
            }
        }
        Ok(())
    }

    /// Query the block body by number.
    pub fn block_body_indices(
        &self,
        number: BlockNumber,
    ) -> std::result::Result<StoredBlockBodyIndices, TransactionError> {
        let body = self
            .tx
            .get::<tables::BlockBodyIndices>(number)?
            .ok_or(ProviderError::BlockBodyIndicesNotFound(number))?;
        Ok(body)
    }

=======
>>>>>>> b7c97776
    /// Unwind table by some number key.
    /// Returns number of rows unwound.
    ///
    /// Note: Key is not inclusive and specified key would stay in db.
    #[inline]
    pub fn unwind_table_by_num<T>(&self, num: u64) -> std::result::Result<usize, DatabaseError>
    where
        T: Table<Key = u64>,
    {
        self.unwind_table::<T, _>(num, |key| key)
    }

    /// Unwind the table to a provided number key.
    /// Returns number of rows unwound.
    ///
    /// Note: Key is not inclusive and specified key would stay in db.
    pub(crate) fn unwind_table<T, F>(
        &self,
        key: u64,
        mut selector: F,
    ) -> std::result::Result<usize, DatabaseError>
    where
        T: Table,
        F: FnMut(T::Key) -> u64,
    {
        let mut cursor = self.tx.cursor_write::<T>()?;
        let mut reverse_walker = cursor.walk_back(None)?;
        let mut deleted = 0;

        while let Some(Ok((entry_key, _))) = reverse_walker.next() {
            if selector(entry_key.clone()) <= key {
                break
            }
            reverse_walker.delete_current()?;
            deleted += 1;
        }

        Ok(deleted)
    }

    /// Unwind a table forward by a [Walker][reth_db::abstraction::cursor::Walker] on another table
    pub fn unwind_table_by_walker<T1, T2>(
        &self,
        start_at: T1::Key,
    ) -> std::result::Result<(), DatabaseError>
    where
        T1: Table,
        T2: Table<Key = T1::Value>,
    {
        let mut cursor = self.tx.cursor_write::<T1>()?;
        let mut walker = cursor.walk(Some(start_at))?;
        while let Some((_, value)) = walker.next().transpose()? {
            self.tx.delete::<T2>(value, None)?;
        }
        Ok(())
    }

<<<<<<< HEAD
    /// Load shard and check if it is full and remove if it is not. If list is empty, last
    /// shard was full or there is no shards at all.
=======
    /// Load shard and remove it. If list is empty, last shard was full or
    /// there are no shards at all.
>>>>>>> b7c97776
    fn take_shard<T>(&self, key: T::Key) -> Result<Vec<u64>>
    where
        T: Table<Value = BlockNumberList>,
    {
        let mut cursor = self.tx.cursor_read::<T>()?;
<<<<<<< HEAD
        let last = cursor.seek_exact(key)?;
        if let Some((shard_key, list)) = last {
=======
        let shard = cursor.seek_exact(key)?;
        if let Some((shard_key, list)) = shard {
>>>>>>> b7c97776
            // delete old shard so new one can be inserted.
            self.tx.delete::<T>(shard_key, None)?;
            let list = list.iter(0).map(|i| i as u64).collect::<Vec<_>>();
            return Ok(list)
        }
        Ok(Vec::new())
    }

<<<<<<< HEAD
    /// iterate over storages and insert them to hashing table
    pub fn insert_storage_for_hashing(
=======
    /// Insert history index to the database.
    ///
    /// For each updated partial key, this function removes the last shard from
    /// the database (if any), appends the new indices to it, chunks the resulting integer list and
    /// inserts the new shards back into the database.
    ///
    /// This function is used by history indexing stages.
    fn append_history_index<P, T>(
>>>>>>> b7c97776
        &self,
        index_updates: BTreeMap<P, Vec<u64>>,
        mut sharded_key_factory: impl FnMut(P, BlockNumber) -> T::Key,
    ) -> Result<()>
    where
        P: Copy,
        T: Table<Value = BlockNumberList>,
    {
        for (partial_key, indices) in index_updates {
            let last_shard = self.take_shard::<T>(sharded_key_factory(partial_key, u64::MAX))?;
            // chunk indices and insert them in shards of N size.
            let indices = last_shard.iter().chain(indices.iter());
            let chunks = indices
                .chunks(sharded_key::NUM_OF_INDICES_IN_SHARD)
                .into_iter()
                .map(|chunks| chunks.map(|i| *i as usize).collect::<Vec<usize>>())
                .collect::<Vec<_>>();

<<<<<<< HEAD
        let mut hashed_storage = self.tx.cursor_dup_write::<tables::HashedStorage>()?;
        // Hash the address and key and apply them to HashedStorage (if Storage is None
        // just remove it);
        hashed.into_iter().try_for_each(|(hashed_address, storage)| {
            storage.into_iter().try_for_each(
                |(key, value)| -> std::result::Result<(), TransactionError> {
                    if hashed_storage
                        .seek_by_key_subkey(hashed_address, key)?
                        .filter(|entry| entry.key == key)
                        .is_some()
                    {
                        hashed_storage.delete_current()?;
                    }

                    if value != U256::ZERO {
                        hashed_storage.upsert(hashed_address, StorageEntry { key, value })?;
                    }
                    Ok(())
                },
            )
        })?;
        Ok(())
    }

    /// Append blocks and insert its post state.
    /// This will insert block data to all related tables and will update pipeline progress.
    pub fn append_blocks_with_post_state(
        &mut self,
        blocks: Vec<SealedBlockWithSenders>,
        state: PostState,
    ) -> std::result::Result<(), TransactionError> {
        if blocks.is_empty() {
            return Ok(())
        }
        let new_tip = blocks.last().unwrap();
        let new_tip_number = new_tip.number;

        let first_number = blocks.first().unwrap().number;

        let last = blocks.last().unwrap();
        let last_block_number = last.number;
        let last_block_hash = last.hash();
        let expected_state_root = last.state_root;

        // Insert the blocks
        for block in blocks {
            let (block, senders) = block.into_components();
            insert_canonical_block(self.tx_mut(), block, Some(senders))?;
        }

        // Write state and changesets to the database.
        // Must be written after blocks because of the receipt lookup.
        state.write_to_db(self.tx_mut())?;

        self.insert_hashes(first_number..=last_block_number, last_block_hash, expected_state_root)?;

        self.calculate_history_indices(first_number..=last_block_number)?;

        // Update pipeline progress
        self.update_pipeline_stages(new_tip_number, false)?;

        Ok(())
    }

    /// Insert full block and make it canonical.
    pub fn insert_block(
        &mut self,
        block: SealedBlock,
        senders: Option<Vec<Address>>,
    ) -> std::result::Result<(), TransactionError> {
        insert_canonical_block(self.tx_mut(), block, senders)?;
        Ok(())
    }

    /// Read account/storage changesets and update account/storage history indices.
    pub fn calculate_history_indices(
        &mut self,
        range: RangeInclusive<BlockNumber>,
    ) -> std::result::Result<(), TransactionError> {
        // account history stage
        {
            let indices = self.changed_accounts_and_blocks_with_range(range.clone())?;
            self.insert_account_history_index(indices)?;
        }

        // storage history stage
        {
            let indices = self.get_storage_block_numbers_from_changesets(range.clone())?;
            self.insert_storage_history_index(indices)?;
        }

        // log history stage
        {
            let (log_address_indices, log_topic_indices, _) =
                self.get_log_addresses_and_topics(range)?;
            self.insert_log_address_history_index(log_address_indices)?;
            self.insert_log_topic_history_index(log_topic_indices)?;
        }

        Ok(())
    }

    /// Calculate the hashes of all changed accounts and storages, and finally calculate the state
    /// root.
    ///
    /// The hashes are calculated from `fork_block_number + 1` to `current_block_number`.
    ///
    /// The resulting state root is compared with `expected_state_root`.
    pub fn insert_hashes(
        &mut self,
        range: RangeInclusive<BlockNumber>,
        end_block_hash: H256,
        expected_state_root: H256,
    ) -> std::result::Result<(), TransactionError> {
        // storage hashing stage
        {
            let lists = self.get_addresses_and_keys_of_changed_storages(range.clone())?;
            let storages = self.get_plainstate_storages(lists.into_iter())?;
            self.insert_storage_for_hashing(storages.into_iter())?;
        }

        // account hashing stage
        {
            let lists = self.changed_accounts_with_range(range.clone())?;
            let accounts = self.basic_accounts(lists.into_iter())?;
            self.insert_account_for_hashing(accounts.into_iter())?;
        }

        // merkle tree
        {
            let (state_root, trie_updates) =
                StateRoot::incremental_root_with_updates(&self.tx, range.clone())?;
            if state_root != expected_state_root {
                return Err(TransactionError::StateRootMismatch {
                    got: state_root,
                    expected: expected_state_root,
                    block_number: *range.end(),
                    block_hash: end_block_hash,
                })
=======
            let mut chunks = chunks.into_iter().peekable();
            while let Some(list) = chunks.next() {
                let highest_block_number = if chunks.peek().is_some() {
                    *list.last().expect("`chunks` does not return empty list") as u64
                } else {
                    // Insert last list with u64::MAX
                    u64::MAX
                };
                self.tx.put::<T>(
                    sharded_key_factory(partial_key, highest_block_number),
                    BlockNumberList::new_pre_sorted(list),
                )?;
>>>>>>> b7c97776
            }
        }
        Ok(())
    }
}

impl<'this, TX: DbTx<'this>> AccountReader for DatabaseProvider<'this, TX> {
    fn basic_account(&self, address: Address) -> Result<Option<Account>> {
        Ok(self.tx.get::<tables::PlainAccountState>(address)?)
    }
}

impl<'this, TX: DbTx<'this>> AccountExtReader for DatabaseProvider<'this, TX> {
    fn changed_accounts_with_range(
        &self,
        range: impl RangeBounds<BlockNumber>,
    ) -> Result<BTreeSet<Address>> {
        self.tx
            .cursor_read::<tables::AccountChangeSet>()?
            .walk_range(range)?
            .map(|entry| {
                entry.map(|(_, account_before)| account_before.address).map_err(Into::into)
            })
            .collect()
    }

    fn basic_accounts(
        &self,
        iter: impl IntoIterator<Item = Address>,
    ) -> Result<Vec<(Address, Option<Account>)>> {
        let mut plain_accounts = self.tx.cursor_read::<tables::PlainAccountState>()?;
        Ok(iter
            .into_iter()
            .map(|address| plain_accounts.seek_exact(address).map(|a| (address, a.map(|(_, v)| v))))
            .collect::<std::result::Result<Vec<_>, _>>()?)
    }

    fn changed_accounts_and_blocks_with_range(
        &self,
        range: RangeInclusive<BlockNumber>,
    ) -> Result<BTreeMap<Address, Vec<u64>>> {
        let mut changeset_cursor = self.tx.cursor_read::<tables::AccountChangeSet>()?;

        let account_transitions = changeset_cursor.walk_range(range)?.try_fold(
            BTreeMap::new(),
            |mut accounts: BTreeMap<Address, Vec<u64>>, entry| -> Result<_> {
                let (index, account) = entry?;
                accounts.entry(account.address).or_default().push(index);
                Ok(accounts)
            },
        )?;

        Ok(account_transitions)
    }
}

<<<<<<< HEAD
impl<'this, TX: DbTxMut<'this> + DbTx<'this>> AccountWriter for DatabaseProvider<'this, TX> {
    fn unwind_account_hashing(&self, range: RangeInclusive<BlockNumber>) -> Result<()> {
        let mut hashed_accounts = self.tx.cursor_write::<tables::HashedAccount>()?;

        // Aggregate all block changesets and make a list of accounts that have been changed.
        self.tx
            .cursor_read::<tables::AccountChangeSet>()?
            .walk_range(range)?
            .collect::<std::result::Result<Vec<_>, _>>()?
            .into_iter()
            .rev()
            // fold all account to get the old balance/nonces and account that needs to be removed
            .fold(
                BTreeMap::new(),
                |mut accounts: BTreeMap<Address, Option<Account>>, (_, account_before)| {
                    accounts.insert(account_before.address, account_before.info);
                    accounts
                },
            )
            .into_iter()
            // hash addresses and collect it inside sorted BTreeMap.
            // We are doing keccak only once per address.
            .map(|(address, account)| (keccak256(address), account))
            .collect::<BTreeMap<_, _>>()
            .into_iter()
            // Apply values to HashedState (if Account is None remove it);
            .try_for_each(|(hashed_address, account)| -> Result<()> {
                if let Some(account) = account {
                    hashed_accounts.upsert(hashed_address, account)?;
                } else if hashed_accounts.seek_exact(hashed_address)?.is_some() {
                    hashed_accounts.delete_current()?;
                }
                Ok(())
            })?;

        Ok(())
    }

    fn unwind_account_history_indices(&self, range: RangeInclusive<BlockNumber>) -> Result<usize> {
        let account_changeset = self
            .tx
            .cursor_read::<tables::AccountChangeSet>()?
            .walk_range(range)?
            .collect::<std::result::Result<Vec<_>, _>>()?;
        let changesets = account_changeset.len();

        let last_indices = account_changeset
            .into_iter()
            // reverse so we can get lowest block number where we need to unwind account.
            .rev()
            // fold all account and get last block number
            .fold(BTreeMap::new(), |mut accounts: BTreeMap<Address, u64>, (index, account)| {
                // we just need address and lowest block number.
                accounts.insert(account.address, index);
                accounts
            });

        // Unwind the account history index.
        let mut cursor = self.tx.cursor_write::<tables::AccountHistory>()?;
        for (address, rem_index) in last_indices {
            let partial_shard = unwind_history_shards::<_, tables::AccountHistory, _>(
                &mut cursor,
                ShardedKey::last(address),
                rem_index,
                |sharded_key| sharded_key.key == address,
            )?;

            // Check the last returned partial shard.
            // If it's not empty, the shard needs to be reinserted.
            if !partial_shard.is_empty() {
                cursor.insert(
                    ShardedKey::last(address),
                    BlockNumberList::new_pre_sorted(partial_shard),
                )?;
            }
        }

        Ok(changesets)
    }

    fn insert_account_history_index(
        &self,
        account_transitions: BTreeMap<Address, Vec<u64>>,
    ) -> Result<()> {
        self.insert_history_index::<_, tables::AccountHistory>(account_transitions, ShardedKey::new)
    }

    fn insert_account_for_hashing(
        &self,
        accounts: impl IntoIterator<Item = (Address, Option<Account>)>,
    ) -> Result<()> {
        let mut hashed_accounts = self.tx.cursor_write::<tables::HashedAccount>()?;

        let hashes_accounts = accounts.into_iter().fold(
            BTreeMap::new(),
            |mut map: BTreeMap<H256, Option<Account>>, (address, account)| {
                map.insert(keccak256(address), account);
                map
            },
        );

        hashes_accounts.into_iter().try_for_each(|(hashed_address, account)| -> Result<()> {
            if let Some(account) = account {
                hashed_accounts.upsert(hashed_address, account)?
            } else if hashed_accounts.seek_exact(hashed_address)?.is_some() {
                hashed_accounts.delete_current()?;
            }
            Ok(())
        })?;
        Ok(())
    }
}

=======
>>>>>>> b7c97776
impl<'this, TX: DbTx<'this>> HeaderProvider for DatabaseProvider<'this, TX> {
    fn header(&self, block_hash: &BlockHash) -> Result<Option<Header>> {
        if let Some(num) = self.block_number(*block_hash)? {
            Ok(self.header_by_number(num)?)
        } else {
            Ok(None)
        }
    }

    fn header_by_number(&self, num: BlockNumber) -> Result<Option<Header>> {
        Ok(self.tx.get::<tables::Headers>(num)?)
    }

    fn header_td(&self, block_hash: &BlockHash) -> Result<Option<U256>> {
        if let Some(num) = self.block_number(*block_hash)? {
            self.header_td_by_number(num)
        } else {
            Ok(None)
        }
    }

    fn header_td_by_number(&self, number: BlockNumber) -> Result<Option<U256>> {
        if let Some(td) = self.chain_spec.final_paris_total_difficulty(number) {
            // if this block is higher than the final paris(merge) block, return the final paris
            // difficulty
            return Ok(Some(td))
        }

        Ok(self.tx.get::<tables::HeaderTD>(number)?.map(|td| td.0))
    }

    fn headers_range(&self, range: impl RangeBounds<BlockNumber>) -> Result<Vec<Header>> {
        let mut cursor = self.tx.cursor_read::<tables::Headers>()?;
        cursor
            .walk_range(range)?
            .map(|result| result.map(|(_, header)| header).map_err(Into::into))
            .collect::<Result<Vec<_>>>()
    }

    fn sealed_headers_range(
        &self,
        range: impl RangeBounds<BlockNumber>,
    ) -> Result<Vec<SealedHeader>> {
        let mut headers = vec![];
        for entry in self.tx.cursor_read::<tables::Headers>()?.walk_range(range)? {
            let (number, header) = entry?;
            let hash = self
                .block_hash(number)?
                .ok_or_else(|| ProviderError::HeaderNotFound(number.into()))?;
            headers.push(header.seal(hash));
        }
        Ok(headers)
    }

    fn sealed_header(&self, number: BlockNumber) -> Result<Option<SealedHeader>> {
        if let Some(header) = self.header_by_number(number)? {
            let hash = self
                .block_hash(number)?
                .ok_or_else(|| ProviderError::HeaderNotFound(number.into()))?;
            Ok(Some(header.seal(hash)))
        } else {
            Ok(None)
        }
    }
}

impl<'this, TX: DbTx<'this>> BlockHashReader for DatabaseProvider<'this, TX> {
    fn block_hash(&self, number: u64) -> Result<Option<H256>> {
        Ok(self.tx.get::<tables::CanonicalHeaders>(number)?)
    }

    fn canonical_hashes_range(&self, start: BlockNumber, end: BlockNumber) -> Result<Vec<H256>> {
        let range = start..end;
        let mut cursor = self.tx.cursor_read::<tables::CanonicalHeaders>()?;
        cursor
            .walk_range(range)?
            .map(|result| result.map(|(_, hash)| hash).map_err(Into::into))
            .collect::<Result<Vec<_>>>()
    }
}

impl<'this, TX: DbTx<'this>> BlockNumReader for DatabaseProvider<'this, TX> {
    fn chain_info(&self) -> Result<ChainInfo> {
        let best_number = self.best_block_number()?;
        let best_hash = self.block_hash(best_number)?.unwrap_or_default();
        Ok(ChainInfo { best_hash, best_number })
    }

    fn best_block_number(&self) -> Result<BlockNumber> {
        Ok(self
            .get_stage_checkpoint(StageId::Finish)?
            .map(|checkpoint| checkpoint.block_number)
            .unwrap_or_default())
    }

    fn last_block_number(&self) -> Result<BlockNumber> {
        Ok(self.tx.cursor_read::<tables::CanonicalHeaders>()?.last()?.unwrap_or_default().0)
    }

    fn block_number(&self, hash: H256) -> Result<Option<BlockNumber>> {
        Ok(self.tx.get::<tables::HeaderNumbers>(hash)?)
    }
}

impl<'this, TX: DbTx<'this>> BlockReader for DatabaseProvider<'this, TX> {
    fn find_block_by_hash(&self, hash: H256, source: BlockSource) -> Result<Option<Block>> {
        if source.is_database() {
            self.block(hash.into())
        } else {
            Ok(None)
        }
    }

    fn block(&self, id: BlockHashOrNumber) -> Result<Option<Block>> {
        if let Some(number) = self.convert_hash_or_number(id)? {
            if let Some(header) = self.header_by_number(number)? {
                let withdrawals = self.withdrawals_by_block(number.into(), header.timestamp)?;
                let ommers = self.ommers(number.into())?.unwrap_or_default();
                let transactions = self
                    .transactions_by_block(number.into())?
                    .ok_or(ProviderError::BlockBodyIndicesNotFound(number))?;

                return Ok(Some(Block { header, body: transactions, ommers, withdrawals }))
            }
        }

        Ok(None)
    }

    fn pending_block(&self) -> Result<Option<SealedBlock>> {
        Ok(None)
    }

    fn pending_block_and_receipts(&self) -> Result<Option<(SealedBlock, Vec<Receipt>)>> {
        Ok(None)
    }

    fn ommers(&self, id: BlockHashOrNumber) -> Result<Option<Vec<Header>>> {
        if let Some(number) = self.convert_hash_or_number(id)? {
            // If the Paris (Merge) hardfork block is known and block is after it, return empty
            // ommers.
            if self.chain_spec.final_paris_total_difficulty(number).is_some() {
                return Ok(Some(Vec::new()))
            }

            let ommers = self.tx.get::<tables::BlockOmmers>(number)?.map(|o| o.ommers);
            return Ok(ommers)
        }

        Ok(None)
    }

    fn block_body_indices(&self, num: u64) -> Result<Option<StoredBlockBodyIndices>> {
        Ok(self.tx.get::<tables::BlockBodyIndices>(num)?)
    }

    /// Returns the block with senders with matching number from database.
    ///
    /// **NOTE: The transactions have invalid hashes, since they would need to be calculated on the
    /// spot, and we want fast querying.**
    ///
    /// Returns `None` if block is not found.
    fn block_with_senders(&self, block_number: BlockNumber) -> Result<Option<BlockWithSenders>> {
        let header = self
            .header_by_number(block_number)?
            .ok_or_else(|| ProviderError::HeaderNotFound(block_number.into()))?;

        let ommers = self.ommers(block_number.into())?.unwrap_or_default();
        let withdrawals = self.withdrawals_by_block(block_number.into(), header.timestamp)?;

        // Get the block body
        let body = self
            .block_body_indices(block_number)?
            .ok_or(ProviderError::BlockBodyIndicesNotFound(block_number))?;
        let tx_range = body.tx_num_range();

        let (transactions, senders) = if tx_range.is_empty() {
            (vec![], vec![])
        } else {
            (self.transactions_by_tx_range(tx_range.clone())?, self.senders_by_tx_range(tx_range)?)
        };

        let body = transactions
            .into_iter()
            .map(|tx| {
                TransactionSigned {
                    // TODO: This is the fastest way right now to make everything just work with
                    // a dummy transaction hash.
                    hash: Default::default(),
                    signature: tx.signature,
                    transaction: tx.transaction,
                }
            })
            .collect();

        Ok(Some(Block { header, body, ommers, withdrawals }.with_senders(senders)))
    }
}

impl<'this, TX: DbTx<'this>> TransactionsProvider for DatabaseProvider<'this, TX> {
    fn transaction_id(&self, tx_hash: TxHash) -> Result<Option<TxNumber>> {
        Ok(self.tx.get::<tables::TxHashNumber>(tx_hash)?)
    }

    fn transaction_by_id(&self, id: TxNumber) -> Result<Option<TransactionSigned>> {
        Ok(self.tx.get::<tables::Transactions>(id)?.map(Into::into))
    }

    fn transaction_by_hash(&self, hash: TxHash) -> Result<Option<TransactionSigned>> {
        if let Some(id) = self.transaction_id(hash)? {
            Ok(self.transaction_by_id(id)?)
        } else {
            Ok(None)
        }
        .map(|tx| tx.map(Into::into))
    }

    fn transaction_by_hash_with_meta(
        &self,
        tx_hash: TxHash,
    ) -> Result<Option<(TransactionSigned, TransactionMeta)>> {
        let mut transaction_cursor = self.tx.cursor_read::<tables::TransactionBlock>()?;
        if let Some(transaction_id) = self.transaction_id(tx_hash)? {
            if let Some(transaction) = self.transaction_by_id(transaction_id)? {
                if let Some(block_number) =
                    transaction_cursor.seek(transaction_id).map(|b| b.map(|(_, bn)| bn))?
                {
                    if let Some(sealed_header) = self.sealed_header(block_number)? {
                        let (header, block_hash) = sealed_header.split();
                        if let Some(block_body) = self.block_body_indices(block_number)? {
                            // the index of the tx in the block is the offset:
                            // len([start..tx_id])
                            // SAFETY: `transaction_id` is always `>=` the block's first
                            // index
                            let index = transaction_id - block_body.first_tx_num();

                            let meta = TransactionMeta {
                                tx_hash,
                                index,
                                block_hash,
                                block_number,
                                base_fee: header.base_fee_per_gas,
                            };

                            return Ok(Some((transaction, meta)))
                        }
                    }
                }
            }
        }

        Ok(None)
    }

    fn transaction_block(&self, id: TxNumber) -> Result<Option<BlockNumber>> {
        let mut cursor = self.tx.cursor_read::<tables::TransactionBlock>()?;
        Ok(cursor.seek(id)?.map(|(_, bn)| bn))
    }

    fn transactions_by_block(
        &self,
        id: BlockHashOrNumber,
    ) -> Result<Option<Vec<TransactionSigned>>> {
        let mut tx_cursor = self.tx.cursor_read::<tables::Transactions>()?;
        if let Some(block_number) = self.convert_hash_or_number(id)? {
            if let Some(body) = self.block_body_indices(block_number)? {
                let tx_range = body.tx_num_range();
                return if tx_range.is_empty() {
                    Ok(Some(Vec::new()))
                } else {
                    let transactions = tx_cursor
                        .walk_range(tx_range)?
                        .map(|result| result.map(|(_, tx)| tx.into()))
                        .collect::<std::result::Result<Vec<_>, _>>()?;
                    Ok(Some(transactions))
                }
            }
        }
        Ok(None)
    }

    fn transactions_by_block_range(
        &self,
        range: impl RangeBounds<BlockNumber>,
    ) -> Result<Vec<Vec<TransactionSigned>>> {
        let mut results = Vec::new();
        let mut body_cursor = self.tx.cursor_read::<tables::BlockBodyIndices>()?;
        let mut tx_cursor = self.tx.cursor_read::<tables::Transactions>()?;
        for entry in body_cursor.walk_range(range)? {
            let (_, body) = entry?;
            let tx_num_range = body.tx_num_range();
            if tx_num_range.is_empty() {
                results.push(Vec::new());
            } else {
                results.push(
                    tx_cursor
                        .walk_range(tx_num_range)?
                        .map(|result| result.map(|(_, tx)| tx.into()))
                        .collect::<std::result::Result<Vec<_>, _>>()?,
                );
            }
        }
        Ok(results)
    }

    fn transactions_by_tx_range(
        &self,
        range: impl RangeBounds<TxNumber>,
    ) -> Result<Vec<TransactionSignedNoHash>> {
        Ok(self
            .tx
            .cursor_read::<tables::Transactions>()?
            .walk_range(range)?
            .map(|entry| entry.map(|tx| tx.1))
            .collect::<std::result::Result<Vec<_>, _>>()?)
    }

    fn senders_by_tx_range(&self, range: impl RangeBounds<TxNumber>) -> Result<Vec<Address>> {
        Ok(self
            .tx
            .cursor_read::<tables::TxSenders>()?
            .walk_range(range)?
            .map(|entry| entry.map(|sender| sender.1))
            .collect::<std::result::Result<Vec<_>, _>>()?)
    }

    fn transaction_sender(&self, id: TxNumber) -> Result<Option<Address>> {
        Ok(self.tx.get::<tables::TxSenders>(id)?)
    }
}

impl<'this, TX: DbTx<'this>> ReceiptProvider for DatabaseProvider<'this, TX> {
    fn receipt(&self, id: TxNumber) -> Result<Option<Receipt>> {
        Ok(self.tx.get::<tables::Receipts>(id)?)
    }

    fn receipt_by_hash(&self, hash: TxHash) -> Result<Option<Receipt>> {
        if let Some(id) = self.transaction_id(hash)? {
            self.receipt(id)
        } else {
            Ok(None)
        }
    }

    fn receipts_by_block(&self, block: BlockHashOrNumber) -> Result<Option<Vec<Receipt>>> {
        if let Some(number) = self.convert_hash_or_number(block)? {
            if let Some(body) = self.block_body_indices(number)? {
                let tx_range = body.tx_num_range();
                return if tx_range.is_empty() {
                    Ok(Some(Vec::new()))
                } else {
                    let mut tx_cursor = self.tx.cursor_read::<tables::Receipts>()?;
                    let transactions = tx_cursor
                        .walk_range(tx_range)?
                        .map(|result| result.map(|(_, tx)| tx))
                        .collect::<std::result::Result<Vec<_>, _>>()?;
                    Ok(Some(transactions))
                }
            }
        }
        Ok(None)
    }
}

impl<'this, TX: DbTx<'this>> WithdrawalsProvider for DatabaseProvider<'this, TX> {
    fn withdrawals_by_block(
        &self,
        id: BlockHashOrNumber,
        timestamp: u64,
    ) -> Result<Option<Vec<Withdrawal>>> {
        if self.chain_spec.is_shanghai_activated_at_timestamp(timestamp) {
            if let Some(number) = self.convert_hash_or_number(id)? {
                // If we are past shanghai, then all blocks should have a withdrawal list, even if
                // empty
                let withdrawals = self
                    .tx
                    .get::<tables::BlockWithdrawals>(number)
                    .map(|w| w.map(|w| w.withdrawals))?
                    .unwrap_or_default();
                return Ok(Some(withdrawals))
            }
        }
        Ok(None)
    }

    fn latest_withdrawal(&self) -> Result<Option<Withdrawal>> {
        let latest_block_withdrawal = self.tx.cursor_read::<tables::BlockWithdrawals>()?.last()?;
        Ok(latest_block_withdrawal
            .and_then(|(_, mut block_withdrawal)| block_withdrawal.withdrawals.pop()))
    }
}

impl<'this, TX: DbTx<'this>> EvmEnvProvider for DatabaseProvider<'this, TX> {
    fn fill_env_at(
        &self,
        cfg: &mut CfgEnv,
        block_env: &mut BlockEnv,
        at: BlockHashOrNumber,
    ) -> Result<()> {
        let hash = self.convert_number(at)?.ok_or(ProviderError::HeaderNotFound(at))?;
        let header = self.header(&hash)?.ok_or(ProviderError::HeaderNotFound(at))?;
        self.fill_env_with_header(cfg, block_env, &header)
    }

    fn fill_env_with_header(
        &self,
        cfg: &mut CfgEnv,
        block_env: &mut BlockEnv,
        header: &Header,
    ) -> Result<()> {
        let total_difficulty = self
            .header_td_by_number(header.number)?
            .ok_or_else(|| ProviderError::HeaderNotFound(header.number.into()))?;
        fill_cfg_and_block_env(cfg, block_env, &self.chain_spec, header, total_difficulty);
        Ok(())
    }

    fn fill_block_env_at(&self, block_env: &mut BlockEnv, at: BlockHashOrNumber) -> Result<()> {
        let hash = self.convert_number(at)?.ok_or(ProviderError::HeaderNotFound(at))?;
        let header = self.header(&hash)?.ok_or(ProviderError::HeaderNotFound(at))?;

        self.fill_block_env_with_header(block_env, &header)
    }

    fn fill_block_env_with_header(&self, block_env: &mut BlockEnv, header: &Header) -> Result<()> {
        let total_difficulty = self
            .header_td_by_number(header.number)?
            .ok_or_else(|| ProviderError::HeaderNotFound(header.number.into()))?;
        let spec_id = revm_spec(
            &self.chain_spec,
            Head {
                number: header.number,
                timestamp: header.timestamp,
                difficulty: header.difficulty,
                total_difficulty,
                // Not required
                hash: Default::default(),
            },
        );
        let after_merge = spec_id >= SpecId::MERGE;
        fill_block_env(block_env, &self.chain_spec, header, after_merge);
        Ok(())
    }

    fn fill_cfg_env_at(&self, cfg: &mut CfgEnv, at: BlockHashOrNumber) -> Result<()> {
        let hash = self.convert_number(at)?.ok_or(ProviderError::HeaderNotFound(at))?;
        let header = self.header(&hash)?.ok_or(ProviderError::HeaderNotFound(at))?;
        self.fill_cfg_env_with_header(cfg, &header)
    }

    fn fill_cfg_env_with_header(&self, cfg: &mut CfgEnv, header: &Header) -> Result<()> {
        let total_difficulty = self
            .header_td_by_number(header.number)?
            .ok_or_else(|| ProviderError::HeaderNotFound(header.number.into()))?;
        fill_cfg_env(cfg, &self.chain_spec, header, total_difficulty);
        Ok(())
    }
}

impl<'this, TX: DbTx<'this>> StageCheckpointReader for DatabaseProvider<'this, TX> {
    fn get_stage_checkpoint(&self, id: StageId) -> Result<Option<StageCheckpoint>> {
        Ok(self.tx.get::<tables::SyncStage>(id.to_string())?)
    }

    /// Get stage checkpoint progress.
    fn get_stage_checkpoint_progress(&self, id: StageId) -> Result<Option<Vec<u8>>> {
        Ok(self.tx.get::<tables::SyncStageProgress>(id.to_string())?)
    }
}

impl<'this, TX: DbTxMut<'this>> StageCheckpointWriter for DatabaseProvider<'this, TX> {
    /// Save stage checkpoint progress.
    fn save_stage_checkpoint_progress(&self, id: StageId, checkpoint: Vec<u8>) -> Result<()> {
        Ok(self.tx.put::<tables::SyncStageProgress>(id.to_string(), checkpoint)?)
    }

    /// Save stage checkpoint.
    fn save_stage_checkpoint(&self, id: StageId, checkpoint: StageCheckpoint) -> Result<()> {
        Ok(self.tx.put::<tables::SyncStage>(id.to_string(), checkpoint)?)
    }

    fn update_pipeline_stages(
        &self,
        block_number: BlockNumber,
        drop_stage_checkpoint: bool,
    ) -> Result<()> {
        // iterate over all existing stages in the table and update its progress.
        let mut cursor = self.tx.cursor_write::<tables::SyncStage>()?;
        while let Some((stage_name, checkpoint)) = cursor.next()? {
            cursor.upsert(
                stage_name,
                StageCheckpoint {
                    block_number,
                    ..if drop_stage_checkpoint { Default::default() } else { checkpoint }
                },
            )?
        }

        Ok(())
    }
}

impl<'this, TX: DbTx<'this>> StorageReader for DatabaseProvider<'this, TX> {
    fn plainstate_storages(
        &self,
        addresses_with_keys: impl IntoIterator<Item = (Address, impl IntoIterator<Item = H256>)>,
    ) -> Result<Vec<(Address, Vec<StorageEntry>)>> {
        let mut plain_storage = self.tx.cursor_dup_read::<tables::PlainStorageState>()?;

        addresses_with_keys
            .into_iter()
            .map(|(address, storage)| {
                storage
                    .into_iter()
                    .map(|key| -> Result<_> {
                        Ok(plain_storage
                            .seek_by_key_subkey(address, key)?
                            .filter(|v| v.key == key)
                            .unwrap_or_else(|| StorageEntry { key, value: Default::default() }))
                    })
                    .collect::<Result<Vec<_>>>()
                    .map(|storage| (address, storage))
            })
            .collect::<Result<Vec<(_, _)>>>()
    }

    fn changed_storages_with_range(
        &self,
        range: RangeInclusive<BlockNumber>,
    ) -> Result<BTreeMap<Address, BTreeSet<H256>>> {
        self.tx
            .cursor_read::<tables::StorageChangeSet>()?
            .walk_range(BlockNumberAddress::range(range))?
            // fold all storages and save its old state so we can remove it from HashedStorage
            // it is needed as it is dup table.
            .try_fold(BTreeMap::new(), |mut accounts: BTreeMap<Address, BTreeSet<H256>>, entry| {
                let (BlockNumberAddress((_, address)), storage_entry) = entry?;
                accounts.entry(address).or_default().insert(storage_entry.key);
                Ok(accounts)
            })
    }

    fn changed_storages_and_blocks_with_range(
        &self,
        range: RangeInclusive<BlockNumber>,
    ) -> Result<BTreeMap<(Address, H256), Vec<u64>>> {
        let mut changeset_cursor = self.tx.cursor_read::<tables::StorageChangeSet>()?;

        let storage_changeset_lists =
            changeset_cursor.walk_range(BlockNumberAddress::range(range))?.try_fold(
                BTreeMap::new(),
                |mut storages: BTreeMap<(Address, H256), Vec<u64>>, entry| -> Result<_> {
                    let (index, storage) = entry?;
                    storages
                        .entry((index.address(), storage.key))
                        .or_default()
                        .push(index.block_number());
                    Ok(storages)
                },
            )?;

        Ok(storage_changeset_lists)
    }
}

impl<'this, TX: DbTxMut<'this> + DbTx<'this>> HashingWriter for DatabaseProvider<'this, TX> {
    fn insert_hashes(
        &self,
        range: RangeInclusive<BlockNumber>,
        end_block_hash: H256,
        expected_state_root: H256,
    ) -> Result<()> {
        // storage hashing stage
        {
            let lists = self.changed_storages_with_range(range.clone())?;
            let storages = self.plainstate_storages(lists.into_iter())?;
            self.insert_storage_for_hashing(storages.into_iter())?;
        }

        // account hashing stage
        {
            let lists = self.changed_accounts_with_range(range.clone())?;
            let accounts = self.basic_accounts(lists.into_iter())?;
            self.insert_account_for_hashing(accounts.into_iter())?;
        }

        // merkle tree
        {
            let (state_root, trie_updates) =
                StateRoot::incremental_root_with_updates(&self.tx, range.clone())
                    .map_err(Into::<reth_db::DatabaseError>::into)?;
            if state_root != expected_state_root {
                return Err(ProviderError::StateRootMismatch {
                    got: state_root,
                    expected: expected_state_root,
                    block_number: *range.end(),
                    block_hash: end_block_hash,
                }
                .into())
            }
            trie_updates.flush(&self.tx)?;
        }
        Ok(())
    }

    fn unwind_storage_hashing(&self, range: Range<BlockNumberAddress>) -> Result<()> {
        let mut hashed_storage = self.tx.cursor_dup_write::<tables::HashedStorage>()?;

        // Aggregate all block changesets and make list of accounts that have been changed.
        self.tx
            .cursor_read::<tables::StorageChangeSet>()?
            .walk_range(range)?
            .collect::<std::result::Result<Vec<_>, _>>()?
            .into_iter()
            .rev()
            // fold all account to get the old balance/nonces and account that needs to be removed
            .fold(
                BTreeMap::new(),
                |mut accounts: BTreeMap<(Address, H256), U256>,
                 (BlockNumberAddress((_, address)), storage_entry)| {
                    accounts.insert((address, storage_entry.key), storage_entry.value);
                    accounts
                },
            )
            .into_iter()
            // hash addresses and collect it inside sorted BTreeMap.
            // We are doing keccak only once per address.
            .map(|((address, key), value)| ((keccak256(address), keccak256(key)), value))
            .collect::<BTreeMap<_, _>>()
            .into_iter()
            // Apply values to HashedStorage (if Value is zero just remove it);
            .try_for_each(|((hashed_address, key), value)| -> Result<()> {
                if hashed_storage
                    .seek_by_key_subkey(hashed_address, key)?
                    .filter(|entry| entry.key == key)
                    .is_some()
                {
                    hashed_storage.delete_current()?;
                }

                if value != U256::ZERO {
                    hashed_storage.upsert(hashed_address, StorageEntry { key, value })?;
                }
                Ok(())
            })?;

        Ok(())
    }

    fn insert_storage_for_hashing(
        &self,
        storages: impl IntoIterator<Item = (Address, impl IntoIterator<Item = StorageEntry>)>,
    ) -> Result<()> {
        // hash values
        let hashed = storages.into_iter().fold(BTreeMap::new(), |mut map, (address, storage)| {
            let storage = storage.into_iter().fold(BTreeMap::new(), |mut map, entry| {
                map.insert(keccak256(entry.key), entry.value);
                map
            });
            map.insert(keccak256(address), storage);
            map
        });

        let mut hashed_storage = self.tx.cursor_dup_write::<tables::HashedStorage>()?;
        // Hash the address and key and apply them to HashedStorage (if Storage is None
        // just remove it);
        hashed.into_iter().try_for_each(|(hashed_address, storage)| {
            storage.into_iter().try_for_each(|(key, value)| -> Result<()> {
                if hashed_storage
                    .seek_by_key_subkey(hashed_address, key)?
                    .filter(|entry| entry.key == key)
                    .is_some()
                {
                    hashed_storage.delete_current()?;
                }

                if value != U256::ZERO {
                    hashed_storage.upsert(hashed_address, StorageEntry { key, value })?;
                }
                Ok(())
            })
        })?;
        Ok(())
    }

    fn unwind_account_hashing(&self, range: RangeInclusive<BlockNumber>) -> Result<()> {
        let mut hashed_accounts = self.tx.cursor_write::<tables::HashedAccount>()?;

        // Aggregate all block changesets and make a list of accounts that have been changed.
        self.tx
            .cursor_read::<tables::AccountChangeSet>()?
            .walk_range(range)?
            .collect::<std::result::Result<Vec<_>, _>>()?
            .into_iter()
            .rev()
            // fold all account to get the old balance/nonces and account that needs to be removed
            .fold(
                BTreeMap::new(),
                |mut accounts: BTreeMap<Address, Option<Account>>, (_, account_before)| {
                    accounts.insert(account_before.address, account_before.info);
                    accounts
                },
            )
            .into_iter()
            // hash addresses and collect it inside sorted BTreeMap.
            // We are doing keccak only once per address.
            .map(|(address, account)| (keccak256(address), account))
            .collect::<BTreeMap<_, _>>()
            .into_iter()
            // Apply values to HashedState (if Account is None remove it);
            .try_for_each(|(hashed_address, account)| -> Result<()> {
                if let Some(account) = account {
                    hashed_accounts.upsert(hashed_address, account)?;
                } else if hashed_accounts.seek_exact(hashed_address)?.is_some() {
                    hashed_accounts.delete_current()?;
                }
                Ok(())
            })?;

        Ok(())
    }

    fn insert_account_for_hashing(
        &self,
        accounts: impl IntoIterator<Item = (Address, Option<Account>)>,
    ) -> Result<()> {
        let mut hashed_accounts = self.tx.cursor_write::<tables::HashedAccount>()?;

        let hashes_accounts = accounts.into_iter().fold(
            BTreeMap::new(),
            |mut map: BTreeMap<H256, Option<Account>>, (address, account)| {
                map.insert(keccak256(address), account);
                map
            },
        );

        hashes_accounts.into_iter().try_for_each(|(hashed_address, account)| -> Result<()> {
            if let Some(account) = account {
                hashed_accounts.upsert(hashed_address, account)?
            } else if hashed_accounts.seek_exact(hashed_address)?.is_some() {
                hashed_accounts.delete_current()?;
            }
            Ok(())
        })?;
        Ok(())
    }
}

impl<'this, TX: DbTxMut<'this> + DbTx<'this>> HistoryWriter for DatabaseProvider<'this, TX> {
    fn calculate_history_indices(&self, range: RangeInclusive<BlockNumber>) -> Result<()> {
        // account history stage
        {
            let indices = self.changed_accounts_and_blocks_with_range(range.clone())?;
            self.insert_account_history_index(indices)?;
        }

        // storage history stage
        {
            let indices = self.changed_storages_and_blocks_with_range(range)?;
            self.insert_storage_history_index(indices)?;
        }

        Ok(())
    }

    fn insert_storage_history_index(
        &self,
        storage_transitions: BTreeMap<(Address, H256), Vec<u64>>,
    ) -> Result<()> {
        self.append_history_index::<_, tables::StorageHistory>(
            storage_transitions,
            |(address, storage_key), highest_block_number| {
                StorageShardedKey::new(address, storage_key, highest_block_number)
            },
        )
    }

    fn insert_account_history_index(
        &self,
        account_transitions: BTreeMap<Address, Vec<u64>>,
    ) -> Result<()> {
        self.append_history_index::<_, tables::AccountHistory>(account_transitions, ShardedKey::new)
    }

    fn unwind_storage_history_indices(&self, range: Range<BlockNumberAddress>) -> Result<usize> {
        let storage_changesets = self
            .tx
            .cursor_read::<tables::StorageChangeSet>()?
            .walk_range(range)?
            .collect::<std::result::Result<Vec<_>, _>>()?;
        let changesets = storage_changesets.len();

        let last_indices = storage_changesets
            .into_iter()
            // reverse so we can get lowest block number where we need to unwind account.
            .rev()
            // fold all storages and get last block number
            .fold(
                BTreeMap::new(),
                |mut accounts: BTreeMap<(Address, H256), u64>, (index, storage)| {
                    // we just need address and lowest block number.
                    accounts.insert((index.address(), storage.key), index.block_number());
                    accounts
                },
            );

        let mut cursor = self.tx.cursor_write::<tables::StorageHistory>()?;
        for ((address, storage_key), rem_index) in last_indices {
            let partial_shard = unwind_history_shards::<_, tables::StorageHistory, _>(
                &mut cursor,
                StorageShardedKey::last(address, storage_key),
                rem_index,
                |storage_sharded_key| {
                    storage_sharded_key.address == address &&
                        storage_sharded_key.sharded_key.key == storage_key
                },
            )?;

            // Check the last returned partial shard.
            // If it's not empty, the shard needs to be reinserted.
            if !partial_shard.is_empty() {
                cursor.insert(
                    StorageShardedKey::last(address, storage_key),
                    BlockNumberList::new_pre_sorted(partial_shard),
                )?;
            }
        }

        Ok(changesets)
    }

    fn unwind_account_history_indices(&self, range: RangeInclusive<BlockNumber>) -> Result<usize> {
        let account_changeset = self
            .tx
            .cursor_read::<tables::AccountChangeSet>()?
            .walk_range(range)?
            .collect::<std::result::Result<Vec<_>, _>>()?;
        let changesets = account_changeset.len();

        let last_indices = account_changeset
            .into_iter()
            // reverse so we can get lowest block number where we need to unwind account.
            .rev()
            // fold all account and get last block number
            .fold(BTreeMap::new(), |mut accounts: BTreeMap<Address, u64>, (index, account)| {
                // we just need address and lowest block number.
                accounts.insert(account.address, index);
                accounts
            });

        // Unwind the account history index.
        let mut cursor = self.tx.cursor_write::<tables::AccountHistory>()?;
        for (address, rem_index) in last_indices {
            let partial_shard = unwind_history_shards::<_, tables::AccountHistory, _>(
                &mut cursor,
                ShardedKey::last(address),
                rem_index,
                |sharded_key| sharded_key.key == address,
            )?;

            // Check the last returned partial shard.
            // If it's not empty, the shard needs to be reinserted.
            if !partial_shard.is_empty() {
                cursor.insert(
                    ShardedKey::last(address),
                    BlockNumberList::new_pre_sorted(partial_shard),
                )?;
            }
        }

        Ok(changesets)
    }
}

impl<'this, TX: DbTxMut<'this> + DbTx<'this>> BlockExecutionWriter for DatabaseProvider<'this, TX> {
    fn get_or_take_block_and_execution_range<const TAKE: bool>(
        &self,
        chain_spec: &ChainSpec,
        range: RangeInclusive<BlockNumber>,
    ) -> Result<Vec<(SealedBlockWithSenders, PostState)>> {
        if TAKE {
            let storage_range = BlockNumberAddress::range(range.clone());

            self.unwind_account_hashing(range.clone())?;
            self.unwind_account_history_indices(range.clone())?;
            self.unwind_storage_hashing(storage_range.clone())?;
            self.unwind_storage_history_indices(storage_range)?;

            // merkle tree
            let (new_state_root, trie_updates) =
                StateRoot::incremental_root_with_updates(&self.tx, range.clone())
                    .map_err(Into::<reth_db::DatabaseError>::into)?;

            let parent_number = range.start().saturating_sub(1);
            let parent_state_root = self
                .header_by_number(parent_number)?
                .ok_or_else(|| ProviderError::HeaderNotFound(parent_number.into()))?
                .state_root;

            // state root should be always correct as we are reverting state.
            // but for sake of double verification we will check it again.
            if new_state_root != parent_state_root {
                let parent_hash = self
                    .block_hash(parent_number)?
                    .ok_or_else(|| ProviderError::HeaderNotFound(parent_number.into()))?;
                return Err(ProviderError::UnwindStateRootMismatch {
                    got: new_state_root,
                    expected: parent_state_root,
                    block_number: parent_number,
                    block_hash: parent_hash,
                }
                .into())
            }
            trie_updates.flush(&self.tx)?;
        }
        // get blocks
        let blocks = self.get_take_block_range::<TAKE>(chain_spec, range.clone())?;
        let unwind_to = blocks.first().map(|b| b.number.saturating_sub(1));
        // get execution res
        let execution_res = self.get_take_block_execution_result_range::<TAKE>(range.clone())?;
        // combine them
        let blocks_with_exec_result: Vec<_> =
            blocks.into_iter().zip(execution_res.into_iter()).collect();

        // remove block bodies it is needed for both get block range and get block execution results
        // that is why it is deleted afterwards.
        if TAKE {
            // rm block bodies
            self.get_or_take::<tables::BlockBodyIndices, TAKE>(range)?;

            // Update pipeline progress
            if let Some(fork_number) = unwind_to {
                self.update_pipeline_stages(fork_number, true)?;
            }
        }

        // return them
        Ok(blocks_with_exec_result)
    }
}

impl<'this, TX: DbTxMut<'this> + DbTx<'this>> BlockWriter for DatabaseProvider<'this, TX> {
    fn insert_block(
        &self,
        block: SealedBlock,
        senders: Option<Vec<Address>>,
    ) -> Result<StoredBlockBodyIndices> {
        let block_number = block.number;
        self.tx.put::<tables::CanonicalHeaders>(block.number, block.hash())?;
        // Put header with canonical hashes.
        self.tx.put::<tables::Headers>(block.number, block.header.as_ref().clone())?;
        self.tx.put::<tables::HeaderNumbers>(block.hash(), block.number)?;

        // total difficulty
        let ttd = if block.number == 0 {
            block.difficulty
        } else {
            let parent_block_number = block.number - 1;
            let parent_ttd = self.header_td_by_number(parent_block_number)?.unwrap_or_default();
            parent_ttd + block.difficulty
        };

        self.tx.put::<tables::HeaderTD>(block.number, ttd.into())?;

        // insert body ommers data
        if !block.ommers.is_empty() {
            self.tx.put::<tables::BlockOmmers>(
                block.number,
                StoredBlockOmmers { ommers: block.ommers },
            )?;
        }

        let mut next_tx_num = self
            .tx
            .cursor_read::<tables::Transactions>()?
            .last()?
            .map(|(n, _)| n + 1)
            .unwrap_or_default();
        let first_tx_num = next_tx_num;

        let tx_count = block.body.len() as u64;

        let senders_len = senders.as_ref().map(|s| s.len());
        let tx_iter = if Some(block.body.len()) == senders_len {
            block.body.into_iter().zip(senders.unwrap().into_iter()).collect::<Vec<(_, _)>>()
        } else {
            block
                .body
                .into_iter()
                .map(|tx| {
                    let signer = tx.recover_signer();
                    (tx, signer.unwrap_or_default())
                })
                .collect::<Vec<(_, _)>>()
        };

        for (transaction, sender) in tx_iter {
            let hash = transaction.hash();
            self.tx.put::<tables::TxSenders>(next_tx_num, sender)?;
            self.tx.put::<tables::Transactions>(next_tx_num, transaction.into())?;
            self.tx.put::<tables::TxHashNumber>(hash, next_tx_num)?;
            next_tx_num += 1;
        }

        if let Some(withdrawals) = block.withdrawals {
            if !withdrawals.is_empty() {
                self.tx.put::<tables::BlockWithdrawals>(
                    block_number,
                    StoredBlockWithdrawals { withdrawals },
                )?;
            }
        }

        let block_indices = StoredBlockBodyIndices { first_tx_num, tx_count };
        self.tx.put::<tables::BlockBodyIndices>(block_number, block_indices.clone())?;

        if !block_indices.is_empty() {
            self.tx.put::<tables::TransactionBlock>(block_indices.last_tx_num(), block_number)?;
        }

        Ok(block_indices)
    }

    fn append_blocks_with_post_state(
        &self,
        blocks: Vec<SealedBlockWithSenders>,
        state: PostState,
    ) -> Result<()> {
        if blocks.is_empty() {
            return Ok(())
        }
        let new_tip = blocks.last().unwrap();
        let new_tip_number = new_tip.number;

        let first_number = blocks.first().unwrap().number;

        let last = blocks.last().unwrap();
        let last_block_number = last.number;
        let last_block_hash = last.hash();
        let expected_state_root = last.state_root;

        // Insert the blocks
        for block in blocks {
            let (block, senders) = block.into_components();
            self.insert_block(block, Some(senders))?;
        }

        // Write state and changesets to the database.
        // Must be written after blocks because of the receipt lookup.
        state.write_to_db(self.tx_ref())?;

        self.insert_hashes(first_number..=last_block_number, last_block_hash, expected_state_root)?;

        self.calculate_history_indices(first_number..=last_block_number)?;

        // Update pipeline progress
        self.update_pipeline_stages(new_tip_number, false)?;

        Ok(())
    }
}<|MERGE_RESOLUTION|>--- conflicted
+++ resolved
@@ -12,11 +12,7 @@
     database::{Database, DatabaseGAT},
     models::{
         sharded_key, storage_sharded_key::StorageShardedKey, AccountBeforeTx, BlockNumberAddress,
-<<<<<<< HEAD
-        ShardedKey, StoredBlockBodyIndices,
-=======
         ShardedKey, StoredBlockBodyIndices, StoredBlockOmmers, StoredBlockWithdrawals,
->>>>>>> b7c97776
     },
     table::Table,
     tables,
@@ -134,14 +130,9 @@
         if !shard_belongs_to_key(&sharded_key) {
             break
         }
-<<<<<<< HEAD
 
         cursor.delete_current()?;
 
-=======
-        cursor.delete_current()?;
-
->>>>>>> b7c97776
         // Check the first item.
         // If it is greater or eq to the block number, delete it.
         let first = list.iter(0).next().expect("List can't be empty");
@@ -190,78 +181,6 @@
             .walk(Some(T::Key::default()))?
             .collect::<std::result::Result<Vec<_>, DatabaseError>>()
     }
-<<<<<<< HEAD
-
-    // TODO(joshie) TEMPORARY should be moved to trait providers
-
-    /// Iterate over account changesets and return all account address that were changed.
-    pub fn get_addresses_and_keys_of_changed_storages(
-        &self,
-        range: RangeInclusive<BlockNumber>,
-    ) -> std::result::Result<BTreeMap<Address, BTreeSet<H256>>, TransactionError> {
-        self.tx
-            .cursor_read::<tables::StorageChangeSet>()?
-            .walk_range(BlockNumberAddress::range(range))?
-            // fold all storages and save its old state so we can remove it from HashedStorage
-            // it is needed as it is dup table.
-            .try_fold(BTreeMap::new(), |mut accounts: BTreeMap<Address, BTreeSet<H256>>, entry| {
-                let (BlockNumberAddress((_, address)), storage_entry) = entry?;
-                accounts.entry(address).or_default().insert(storage_entry.key);
-                Ok(accounts)
-            })
-    }
-
-    /// Get plainstate storages
-    #[allow(clippy::type_complexity)]
-    pub fn get_plainstate_storages(
-        &self,
-        iter: impl IntoIterator<Item = (Address, impl IntoIterator<Item = H256>)>,
-    ) -> std::result::Result<Vec<(Address, Vec<(H256, U256)>)>, TransactionError> {
-        let mut plain_storage = self.tx.cursor_dup_read::<tables::PlainStorageState>()?;
-
-        iter.into_iter()
-            .map(|(address, storage)| {
-                storage
-                    .into_iter()
-                    .map(|key| -> std::result::Result<_, TransactionError> {
-                        let ret = plain_storage
-                            .seek_by_key_subkey(address, key)?
-                            .filter(|v| v.key == key)
-                            .unwrap_or_default();
-                        Ok((key, ret.value))
-                    })
-                    .collect::<std::result::Result<Vec<(_, _)>, _>>()
-                    .map(|storage| (address, storage))
-            })
-            .collect::<std::result::Result<Vec<(_, _)>, _>>()
-    }
-
-    /// Get all block numbers where account got changed.
-    ///
-    /// NOTE: Get inclusive range of blocks.
-    pub fn get_storage_block_numbers_from_changesets(
-        &self,
-        range: RangeInclusive<BlockNumber>,
-    ) -> std::result::Result<BTreeMap<(Address, H256), Vec<u64>>, TransactionError> {
-        let mut changeset_cursor = self.tx.cursor_read::<tables::StorageChangeSet>()?;
-
-        let storage_changeset_lists =
-            changeset_cursor.walk_range(BlockNumberAddress::range(range))?.try_fold(
-                BTreeMap::new(),
-                |mut storages: BTreeMap<(Address, H256), Vec<u64>>,
-                 entry|
-                 -> std::result::Result<_, TransactionError> {
-                    let (index, storage) = entry?;
-                    storages
-                        .entry((index.address(), storage.key))
-                        .or_default()
-                        .push(index.block_number());
-                    Ok(storages)
-                },
-            )?;
-
-        Ok(storage_changeset_lists)
-    }
 
     /// Get the mappings of log address and log topic to block numbers where they occurred.
     /// This function walks over the receipts and constructs corresponding mappings for log fields.
@@ -274,7 +193,7 @@
     pub fn get_log_addresses_and_topics(
         &self,
         range: RangeInclusive<BlockNumber>,
-    ) -> std::result::Result<(LogAddressIndices, LogTopicIndices, u64), TransactionError> {
+    ) -> Result<(LogAddressIndices, LogTopicIndices, u64)> {
         let mut block_indices_cursor = self.tx.cursor_read::<tables::BlockBodyIndices>()?;
         let mut receipts_cursor = self.tx.cursor_read::<tables::Receipts>()?;
 
@@ -307,8 +226,6 @@
 
         Ok((log_addresses, log_topics, num_of_receipts))
     }
-=======
->>>>>>> b7c97776
 }
 
 impl<'this, TX: DbTxMut<'this> + DbTx<'this>> DatabaseProvider<'this, TX> {
@@ -317,135 +234,8 @@
         Ok(self.tx.commit()?)
     }
 
-    // TODO(joshie) TEMPORARY should be moved to trait providers
-
-<<<<<<< HEAD
-    /// Get range of blocks and its execution result
-    pub fn get_block_and_execution_range(
-        &self,
-        chain_spec: &ChainSpec,
-        range: RangeInclusive<BlockNumber>,
-    ) -> std::result::Result<Vec<(SealedBlockWithSenders, PostState)>, TransactionError> {
-        self.get_take_block_and_execution_range::<false>(chain_spec, range)
-    }
-
-    /// Take range of blocks and its execution result
-    pub fn take_block_and_execution_range(
-        &self,
-        chain_spec: &ChainSpec,
-        range: RangeInclusive<BlockNumber>,
-    ) -> std::result::Result<Vec<(SealedBlockWithSenders, PostState)>, TransactionError> {
-        self.get_take_block_and_execution_range::<true>(chain_spec, range)
-    }
-
-    /// Unwind and clear storage hashing
-    pub fn unwind_storage_hashing(
-        &self,
-        range: Range<BlockNumberAddress>,
-    ) -> std::result::Result<(), TransactionError> {
-        let mut hashed_storage = self.tx.cursor_dup_write::<tables::HashedStorage>()?;
-
-        // Aggregate all block changesets and make list of accounts that have been changed.
-        self.tx
-            .cursor_read::<tables::StorageChangeSet>()?
-            .walk_range(range)?
-            .collect::<std::result::Result<Vec<_>, _>>()?
-            .into_iter()
-            .rev()
-            // fold all account to get the old balance/nonces and account that needs to be removed
-            .fold(
-                BTreeMap::new(),
-                |mut accounts: BTreeMap<(Address, H256), U256>,
-                 (BlockNumberAddress((_, address)), storage_entry)| {
-                    accounts.insert((address, storage_entry.key), storage_entry.value);
-                    accounts
-                },
-            )
-            .into_iter()
-            // hash addresses and collect it inside sorted BTreeMap.
-            // We are doing keccak only once per address.
-            .map(|((address, key), value)| ((keccak256(address), keccak256(key)), value))
-            .collect::<BTreeMap<_, _>>()
-            .into_iter()
-            // Apply values to HashedStorage (if Value is zero just remove it);
-            .try_for_each(
-                |((hashed_address, key), value)| -> std::result::Result<(), TransactionError> {
-                    if hashed_storage
-                        .seek_by_key_subkey(hashed_address, key)?
-                        .filter(|entry| entry.key == key)
-                        .is_some()
-                    {
-                        hashed_storage.delete_current()?;
-                    }
-
-                    if value != U256::ZERO {
-                        hashed_storage.upsert(hashed_address, StorageEntry { key, value })?;
-                    }
-                    Ok(())
-                },
-            )?;
-
-        Ok(())
-    }
-
-    /// Unwind and clear storage history indices.
-    ///
-    /// Returns number of changesets walked.
-    pub fn unwind_storage_history_indices(
-        &self,
-        range: Range<BlockNumberAddress>,
-    ) -> std::result::Result<usize, TransactionError> {
-        let storage_changesets = self
-            .tx
-            .cursor_read::<tables::StorageChangeSet>()?
-            .walk_range(range)?
-            .collect::<std::result::Result<Vec<_>, _>>()?;
-        let changesets = storage_changesets.len();
-
-        let last_indices = storage_changesets
-            .into_iter()
-            // reverse so we can get lowest block number where we need to unwind account.
-            .rev()
-            // fold all storages and get last block number
-            .fold(
-                BTreeMap::new(),
-                |mut accounts: BTreeMap<(Address, H256), u64>, (index, storage)| {
-                    // we just need address and lowest block number.
-                    accounts.insert((index.address(), storage.key), index.block_number());
-                    accounts
-                },
-            );
-
-        let mut cursor = self.tx.cursor_write::<tables::StorageHistory>()?;
-        for ((address, storage_key), rem_index) in last_indices {
-            let partial_shard = unwind_history_shards::<_, tables::StorageHistory, _>(
-                &mut cursor,
-                StorageShardedKey::last(address, storage_key),
-                rem_index,
-                |storage_sharded_key| {
-                    storage_sharded_key.address == address &&
-                        storage_sharded_key.sharded_key.key == storage_key
-                },
-            )?;
-
-            // Check the last returned partial shard.
-            // If it's not empty, the shard needs to be reinserted.
-            if !partial_shard.is_empty() {
-                cursor.insert(
-                    StorageShardedKey::last(address, storage_key),
-                    BlockNumberList::new_pre_sorted(partial_shard),
-                )?;
-            }
-        }
-
-        Ok(changesets)
-    }
-
     /// Unwind log history indices.
-    pub fn unwind_log_history_indices(
-        &self,
-        range: RangeInclusive<BlockNumber>,
-    ) -> std::result::Result<(), TransactionError> {
+    pub fn unwind_log_history_indices(&self, range: RangeInclusive<BlockNumber>) -> Result<()> {
         let block_indices = self
             .tx
             .cursor_read::<tables::BlockBodyIndices>()?
@@ -515,8 +305,6 @@
         Ok(())
     }
 
-=======
->>>>>>> b7c97776
     /// Traverse over changesets and plain state and recreate the [`PostState`]s for the given range
     /// of blocks.
     ///
@@ -698,75 +486,6 @@
         Ok(block_states.into_values().collect())
     }
 
-<<<<<<< HEAD
-    /// Return range of blocks and its execution result
-    pub fn get_take_block_and_execution_range<const TAKE: bool>(
-        &self,
-        chain_spec: &ChainSpec,
-        range: RangeInclusive<BlockNumber>,
-    ) -> std::result::Result<Vec<(SealedBlockWithSenders, PostState)>, TransactionError> {
-        if TAKE {
-            self.unwind_log_history_indices(range.clone())?;
-
-            self.unwind_account_hashing(range.clone())?;
-            self.unwind_account_history_indices(range.clone())?;
-
-            let storage_range = BlockNumberAddress::range(range.clone());
-            self.unwind_storage_hashing(storage_range.clone())?;
-            self.unwind_storage_history_indices(storage_range)?;
-
-            // merkle tree
-            let (new_state_root, trie_updates) =
-                StateRoot::incremental_root_with_updates(&self.tx, range.clone())?;
-
-            let parent_number = range.start().saturating_sub(1);
-            let parent_state_root = self
-                .header_by_number(parent_number)?
-                .ok_or_else(|| ProviderError::HeaderNotFound(parent_number.into()))?
-                .state_root;
-
-            // state root should be always correct as we are reverting state.
-            // but for sake of double verification we will check it again.
-            if new_state_root != parent_state_root {
-                let parent_hash = self
-                    .block_hash(parent_number)?
-                    .ok_or_else(|| ProviderError::HeaderNotFound(parent_number.into()))?;
-                return Err(TransactionError::UnwindStateRootMismatch {
-                    got: new_state_root,
-                    expected: parent_state_root,
-                    block_number: parent_number,
-                    block_hash: parent_hash,
-                })
-            }
-            trie_updates.flush(&self.tx)?;
-        }
-        // get blocks
-        let blocks = self.get_take_block_range::<TAKE>(chain_spec, range.clone())?;
-        let unwind_to = blocks.first().map(|b| b.number.saturating_sub(1));
-        // get execution res
-        let execution_res = self.get_take_block_execution_result_range::<TAKE>(range.clone())?;
-        // combine them
-        let blocks_with_exec_result: Vec<_> =
-            blocks.into_iter().zip(execution_res.into_iter()).collect();
-
-        // remove block bodies it is needed for both get block range and get block execution results
-        // that is why it is deleted afterwards.
-        if TAKE {
-            // rm block bodies
-            self.get_or_take::<tables::BlockBodyIndices, TAKE>(range)?;
-
-            // Update pipeline progress
-            if let Some(fork_number) = unwind_to {
-                self.update_pipeline_stages(fork_number, true)?;
-            }
-        }
-
-        // return them
-        Ok(blocks_with_exec_result)
-    }
-
-=======
->>>>>>> b7c97776
     /// Return list of entries from table
     ///
     /// If TAKE is true, opened cursor would be write and it would delete all values from db.
@@ -957,26 +676,12 @@
         Ok(blocks)
     }
 
-<<<<<<< HEAD
-    /// Insert storage change index into the database. Used inside StorageHistoryIndex stage.
-    pub fn insert_storage_history_index(
-        &self,
-        storage_transitions: BTreeMap<(Address, H256), Vec<u64>>,
-    ) -> Result<()> {
-        self.insert_history_index::<_, tables::StorageHistory>(
-            storage_transitions,
-            |(address, storage_key), highest_block_number| {
-                StorageShardedKey::new(address, storage_key, highest_block_number)
-            },
-        )
-    }
-
     /// Insert log address index into the database. Used inside LogHistoryIndex stage.
     pub fn insert_log_address_history_index(
         &self,
         log_address_occurrences: BTreeMap<Address, Vec<u64>>,
     ) -> Result<()> {
-        self.insert_history_index::<_, tables::LogAddressHistory>(
+        self.append_history_index::<_, tables::LogAddressHistory>(
             log_address_occurrences,
             ShardedKey::new,
         )
@@ -987,70 +692,12 @@
         &self,
         log_topic_occurrences: BTreeMap<H256, Vec<u64>>,
     ) -> Result<()> {
-        self.insert_history_index::<_, tables::LogTopicHistory>(
+        self.append_history_index::<_, tables::LogTopicHistory>(
             log_topic_occurrences,
             ShardedKey::new,
         )
     }
 
-    /// Insert history index to the database.
-    ///
-    /// For each updated partial key, this function removes the last shard from
-    /// the database (if any), appends the new indices to it, chunks the resulting integer list and
-    /// inserts the new shards back into the database.
-    ///
-    /// This function is used by history indexing stages.
-    fn insert_history_index<P, T>(
-        &self,
-        index_updates: BTreeMap<P, Vec<u64>>,
-        mut sharded_key_factory: impl FnMut(P, BlockNumber) -> T::Key,
-    ) -> Result<()>
-    where
-        P: Copy,
-        T: Table<Value = BlockNumberList>,
-    {
-        for (partial_key, indices) in index_updates {
-            let last_shard = self.take_shard::<T>(sharded_key_factory(partial_key, u64::MAX))?;
-
-            // chunk indices and insert them in shards of N size.
-            let indices = last_shard.iter().chain(indices.iter());
-            let chunks = indices
-                .chunks(sharded_key::NUM_OF_INDICES_IN_SHARD)
-                .into_iter()
-                .map(|chunks| chunks.map(|i| *i as usize).collect::<Vec<usize>>())
-                .collect::<Vec<_>>();
-
-            let mut chunks = chunks.into_iter().peekable();
-            while let Some(list) = chunks.next() {
-                let highest_block_number = if chunks.peek().is_some() {
-                    *list.last().expect("`chunks` does not return empty list") as u64
-                } else {
-                    // Insert last list with u64::MAX
-                    u64::MAX
-                };
-                self.tx.put::<T>(
-                    sharded_key_factory(partial_key, highest_block_number),
-                    BlockNumberList::new_pre_sorted(list),
-                )?;
-            }
-        }
-        Ok(())
-    }
-
-    /// Query the block body by number.
-    pub fn block_body_indices(
-        &self,
-        number: BlockNumber,
-    ) -> std::result::Result<StoredBlockBodyIndices, TransactionError> {
-        let body = self
-            .tx
-            .get::<tables::BlockBodyIndices>(number)?
-            .ok_or(ProviderError::BlockBodyIndicesNotFound(number))?;
-        Ok(body)
-    }
-
-=======
->>>>>>> b7c97776
     /// Unwind table by some number key.
     /// Returns number of rows unwound.
     ///
@@ -1108,25 +755,15 @@
         Ok(())
     }
 
-<<<<<<< HEAD
-    /// Load shard and check if it is full and remove if it is not. If list is empty, last
-    /// shard was full or there is no shards at all.
-=======
     /// Load shard and remove it. If list is empty, last shard was full or
     /// there are no shards at all.
->>>>>>> b7c97776
     fn take_shard<T>(&self, key: T::Key) -> Result<Vec<u64>>
     where
         T: Table<Value = BlockNumberList>,
     {
         let mut cursor = self.tx.cursor_read::<T>()?;
-<<<<<<< HEAD
-        let last = cursor.seek_exact(key)?;
-        if let Some((shard_key, list)) = last {
-=======
         let shard = cursor.seek_exact(key)?;
         if let Some((shard_key, list)) = shard {
->>>>>>> b7c97776
             // delete old shard so new one can be inserted.
             self.tx.delete::<T>(shard_key, None)?;
             let list = list.iter(0).map(|i| i as u64).collect::<Vec<_>>();
@@ -1135,10 +772,6 @@
         Ok(Vec::new())
     }
 
-<<<<<<< HEAD
-    /// iterate over storages and insert them to hashing table
-    pub fn insert_storage_for_hashing(
-=======
     /// Insert history index to the database.
     ///
     /// For each updated partial key, this function removes the last shard from
@@ -1147,7 +780,6 @@
     ///
     /// This function is used by history indexing stages.
     fn append_history_index<P, T>(
->>>>>>> b7c97776
         &self,
         index_updates: BTreeMap<P, Vec<u64>>,
         mut sharded_key_factory: impl FnMut(P, BlockNumber) -> T::Key,
@@ -1166,147 +798,6 @@
                 .map(|chunks| chunks.map(|i| *i as usize).collect::<Vec<usize>>())
                 .collect::<Vec<_>>();
 
-<<<<<<< HEAD
-        let mut hashed_storage = self.tx.cursor_dup_write::<tables::HashedStorage>()?;
-        // Hash the address and key and apply them to HashedStorage (if Storage is None
-        // just remove it);
-        hashed.into_iter().try_for_each(|(hashed_address, storage)| {
-            storage.into_iter().try_for_each(
-                |(key, value)| -> std::result::Result<(), TransactionError> {
-                    if hashed_storage
-                        .seek_by_key_subkey(hashed_address, key)?
-                        .filter(|entry| entry.key == key)
-                        .is_some()
-                    {
-                        hashed_storage.delete_current()?;
-                    }
-
-                    if value != U256::ZERO {
-                        hashed_storage.upsert(hashed_address, StorageEntry { key, value })?;
-                    }
-                    Ok(())
-                },
-            )
-        })?;
-        Ok(())
-    }
-
-    /// Append blocks and insert its post state.
-    /// This will insert block data to all related tables and will update pipeline progress.
-    pub fn append_blocks_with_post_state(
-        &mut self,
-        blocks: Vec<SealedBlockWithSenders>,
-        state: PostState,
-    ) -> std::result::Result<(), TransactionError> {
-        if blocks.is_empty() {
-            return Ok(())
-        }
-        let new_tip = blocks.last().unwrap();
-        let new_tip_number = new_tip.number;
-
-        let first_number = blocks.first().unwrap().number;
-
-        let last = blocks.last().unwrap();
-        let last_block_number = last.number;
-        let last_block_hash = last.hash();
-        let expected_state_root = last.state_root;
-
-        // Insert the blocks
-        for block in blocks {
-            let (block, senders) = block.into_components();
-            insert_canonical_block(self.tx_mut(), block, Some(senders))?;
-        }
-
-        // Write state and changesets to the database.
-        // Must be written after blocks because of the receipt lookup.
-        state.write_to_db(self.tx_mut())?;
-
-        self.insert_hashes(first_number..=last_block_number, last_block_hash, expected_state_root)?;
-
-        self.calculate_history_indices(first_number..=last_block_number)?;
-
-        // Update pipeline progress
-        self.update_pipeline_stages(new_tip_number, false)?;
-
-        Ok(())
-    }
-
-    /// Insert full block and make it canonical.
-    pub fn insert_block(
-        &mut self,
-        block: SealedBlock,
-        senders: Option<Vec<Address>>,
-    ) -> std::result::Result<(), TransactionError> {
-        insert_canonical_block(self.tx_mut(), block, senders)?;
-        Ok(())
-    }
-
-    /// Read account/storage changesets and update account/storage history indices.
-    pub fn calculate_history_indices(
-        &mut self,
-        range: RangeInclusive<BlockNumber>,
-    ) -> std::result::Result<(), TransactionError> {
-        // account history stage
-        {
-            let indices = self.changed_accounts_and_blocks_with_range(range.clone())?;
-            self.insert_account_history_index(indices)?;
-        }
-
-        // storage history stage
-        {
-            let indices = self.get_storage_block_numbers_from_changesets(range.clone())?;
-            self.insert_storage_history_index(indices)?;
-        }
-
-        // log history stage
-        {
-            let (log_address_indices, log_topic_indices, _) =
-                self.get_log_addresses_and_topics(range)?;
-            self.insert_log_address_history_index(log_address_indices)?;
-            self.insert_log_topic_history_index(log_topic_indices)?;
-        }
-
-        Ok(())
-    }
-
-    /// Calculate the hashes of all changed accounts and storages, and finally calculate the state
-    /// root.
-    ///
-    /// The hashes are calculated from `fork_block_number + 1` to `current_block_number`.
-    ///
-    /// The resulting state root is compared with `expected_state_root`.
-    pub fn insert_hashes(
-        &mut self,
-        range: RangeInclusive<BlockNumber>,
-        end_block_hash: H256,
-        expected_state_root: H256,
-    ) -> std::result::Result<(), TransactionError> {
-        // storage hashing stage
-        {
-            let lists = self.get_addresses_and_keys_of_changed_storages(range.clone())?;
-            let storages = self.get_plainstate_storages(lists.into_iter())?;
-            self.insert_storage_for_hashing(storages.into_iter())?;
-        }
-
-        // account hashing stage
-        {
-            let lists = self.changed_accounts_with_range(range.clone())?;
-            let accounts = self.basic_accounts(lists.into_iter())?;
-            self.insert_account_for_hashing(accounts.into_iter())?;
-        }
-
-        // merkle tree
-        {
-            let (state_root, trie_updates) =
-                StateRoot::incremental_root_with_updates(&self.tx, range.clone())?;
-            if state_root != expected_state_root {
-                return Err(TransactionError::StateRootMismatch {
-                    got: state_root,
-                    expected: expected_state_root,
-                    block_number: *range.end(),
-                    block_hash: end_block_hash,
-                })
-=======
             let mut chunks = chunks.into_iter().peekable();
             while let Some(list) = chunks.next() {
                 let highest_block_number = if chunks.peek().is_some() {
@@ -1319,7 +810,6 @@
                     sharded_key_factory(partial_key, highest_block_number),
                     BlockNumberList::new_pre_sorted(list),
                 )?;
->>>>>>> b7c97776
             }
         }
         Ok(())
@@ -1376,122 +866,6 @@
     }
 }
 
-<<<<<<< HEAD
-impl<'this, TX: DbTxMut<'this> + DbTx<'this>> AccountWriter for DatabaseProvider<'this, TX> {
-    fn unwind_account_hashing(&self, range: RangeInclusive<BlockNumber>) -> Result<()> {
-        let mut hashed_accounts = self.tx.cursor_write::<tables::HashedAccount>()?;
-
-        // Aggregate all block changesets and make a list of accounts that have been changed.
-        self.tx
-            .cursor_read::<tables::AccountChangeSet>()?
-            .walk_range(range)?
-            .collect::<std::result::Result<Vec<_>, _>>()?
-            .into_iter()
-            .rev()
-            // fold all account to get the old balance/nonces and account that needs to be removed
-            .fold(
-                BTreeMap::new(),
-                |mut accounts: BTreeMap<Address, Option<Account>>, (_, account_before)| {
-                    accounts.insert(account_before.address, account_before.info);
-                    accounts
-                },
-            )
-            .into_iter()
-            // hash addresses and collect it inside sorted BTreeMap.
-            // We are doing keccak only once per address.
-            .map(|(address, account)| (keccak256(address), account))
-            .collect::<BTreeMap<_, _>>()
-            .into_iter()
-            // Apply values to HashedState (if Account is None remove it);
-            .try_for_each(|(hashed_address, account)| -> Result<()> {
-                if let Some(account) = account {
-                    hashed_accounts.upsert(hashed_address, account)?;
-                } else if hashed_accounts.seek_exact(hashed_address)?.is_some() {
-                    hashed_accounts.delete_current()?;
-                }
-                Ok(())
-            })?;
-
-        Ok(())
-    }
-
-    fn unwind_account_history_indices(&self, range: RangeInclusive<BlockNumber>) -> Result<usize> {
-        let account_changeset = self
-            .tx
-            .cursor_read::<tables::AccountChangeSet>()?
-            .walk_range(range)?
-            .collect::<std::result::Result<Vec<_>, _>>()?;
-        let changesets = account_changeset.len();
-
-        let last_indices = account_changeset
-            .into_iter()
-            // reverse so we can get lowest block number where we need to unwind account.
-            .rev()
-            // fold all account and get last block number
-            .fold(BTreeMap::new(), |mut accounts: BTreeMap<Address, u64>, (index, account)| {
-                // we just need address and lowest block number.
-                accounts.insert(account.address, index);
-                accounts
-            });
-
-        // Unwind the account history index.
-        let mut cursor = self.tx.cursor_write::<tables::AccountHistory>()?;
-        for (address, rem_index) in last_indices {
-            let partial_shard = unwind_history_shards::<_, tables::AccountHistory, _>(
-                &mut cursor,
-                ShardedKey::last(address),
-                rem_index,
-                |sharded_key| sharded_key.key == address,
-            )?;
-
-            // Check the last returned partial shard.
-            // If it's not empty, the shard needs to be reinserted.
-            if !partial_shard.is_empty() {
-                cursor.insert(
-                    ShardedKey::last(address),
-                    BlockNumberList::new_pre_sorted(partial_shard),
-                )?;
-            }
-        }
-
-        Ok(changesets)
-    }
-
-    fn insert_account_history_index(
-        &self,
-        account_transitions: BTreeMap<Address, Vec<u64>>,
-    ) -> Result<()> {
-        self.insert_history_index::<_, tables::AccountHistory>(account_transitions, ShardedKey::new)
-    }
-
-    fn insert_account_for_hashing(
-        &self,
-        accounts: impl IntoIterator<Item = (Address, Option<Account>)>,
-    ) -> Result<()> {
-        let mut hashed_accounts = self.tx.cursor_write::<tables::HashedAccount>()?;
-
-        let hashes_accounts = accounts.into_iter().fold(
-            BTreeMap::new(),
-            |mut map: BTreeMap<H256, Option<Account>>, (address, account)| {
-                map.insert(keccak256(address), account);
-                map
-            },
-        );
-
-        hashes_accounts.into_iter().try_for_each(|(hashed_address, account)| -> Result<()> {
-            if let Some(account) = account {
-                hashed_accounts.upsert(hashed_address, account)?
-            } else if hashed_accounts.seek_exact(hashed_address)?.is_some() {
-                hashed_accounts.delete_current()?;
-            }
-            Ok(())
-        })?;
-        Ok(())
-    }
-}
-
-=======
->>>>>>> b7c97776
 impl<'this, TX: DbTx<'this>> HeaderProvider for DatabaseProvider<'this, TX> {
     fn header(&self, block_hash: &BlockHash) -> Result<Option<Header>> {
         if let Some(num) = self.block_number(*block_hash)? {
