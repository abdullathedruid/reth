--- conflicted
+++ resolved
@@ -17,14 +17,10 @@
     primitives::{BlockEnv, CfgEnv, Env, ResultAndState, SpecId, TransactTo, TxEnv},
     Database, Inspector,
 };
-<<<<<<< HEAD
-use revm_primitives::db::DatabaseCommit;
-=======
 use revm_primitives::{
     db::{DatabaseCommit, DatabaseRef},
     Bytecode, ExecutionResult,
 };
->>>>>>> 7d33db87
 use tracing::trace;
 
 /// Helper type that bundles various overrides for EVM Execution.
@@ -461,15 +457,12 @@
 where
     EthApiError: From<Error>,
 {
-<<<<<<< HEAD
     // TODO(rakita) revm state
     /*
-    let mut account_info = db.basic(account)?.unwrap_or_default();
-=======
+
     // we need to fetch the account via the `DatabaseRef` to not update the state of the account,
     // which is modified via `Database::basic`
     let mut account_info = DatabaseRef::basic(db, account)?.unwrap_or_default();
->>>>>>> 7d33db87
 
     if let Some(nonce) = account_override.nonce {
         account_info.nonce = nonce.as_u64();
