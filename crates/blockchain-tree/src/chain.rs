//! A chain in a [`BlockchainTree`][super::BlockchainTree].
//!
//! A [`Chain`] contains the state of accounts for the chain after execution of its constituent
//! blocks, as well as a list of the blocks the chain is composed of.
use super::externals::TreeExternals;
use crate::PostStateDataRef;
use reth_db::database::Database;
use reth_interfaces::{
    blockchain_tree::error::{BlockchainTreeError, InsertBlockError},
    consensus::{Consensus, ConsensusError},
    Error,
};
use reth_primitives::{
    BlockHash, BlockNumber, ForkBlock, SealedBlockWithSenders, SealedHeader, U256,
};
use reth_provider::{
    change::BundleState, providers::PostStateProvider, Chain, ExecutorFactory,
    PostStateDataProvider, StateRootProvider,
};
use std::{
    collections::BTreeMap,
    ops::{Deref, DerefMut},
};

/// The ID of a sidechain internally in a [`BlockchainTree`][super::BlockchainTree].
pub(crate) type BlockChainId = u64;

/// A chain if the blockchain tree, that has functionality to execute blocks and append them to the
/// it self.
#[derive(Clone, Debug, Default, PartialEq, Eq)]
pub struct AppendableChain {
    chain: Chain,
}

impl Deref for AppendableChain {
    type Target = Chain;

    fn deref(&self) -> &Self::Target {
        &self.chain
    }
}

impl DerefMut for AppendableChain {
    fn deref_mut(&mut self) -> &mut Self::Target {
        &mut self.chain
    }
}

impl AppendableChain {
    /// Crate a new appendable chain from a given chain.
    pub fn new(chain: Chain) -> Self {
        Self { chain }
    }

    /// Get the chain.
    pub fn into_inner(self) -> Chain {
        self.chain
    }

    /// Create a new chain that forks off the canonical.
    ///
    /// This will also verify the state root of the block extending the canonical chain.
    pub fn new_canonical_head_fork<DB, C, EF>(
        block: SealedBlockWithSenders,
        parent_header: &SealedHeader,
        canonical_block_hashes: &BTreeMap<BlockNumber, BlockHash>,
        canonical_fork: ForkBlock,
        externals: &TreeExternals<DB, C, EF>,
    ) -> Result<Self, InsertBlockError>
    where
        DB: Database,
        C: Consensus,
        EF: ExecutorFactory,
    {
        let state = BundleState::default();
        let empty = BTreeMap::new();

        let state_provider = PostStateDataRef {
            state: &state,
            sidechain_block_hashes: &empty,
            canonical_block_hashes,
            canonical_fork,
        };

        let bundle_state = Self::validate_and_execute_canonical_head_descendant(
            block.clone(),
            parent_header,
            state_provider,
            externals,
        )
        .map_err(|err| InsertBlockError::new(block.block.clone(), err.into()))?;

        Ok(Self { chain: Chain::new(vec![block], bundle_state) })
    }

    /// Create a new chain that forks off of the canonical chain.
    pub fn new_canonical_fork<DB, C, EF>(
        block: SealedBlockWithSenders,
        parent_header: &SealedHeader,
        canonical_block_hashes: &BTreeMap<BlockNumber, BlockHash>,
        canonical_fork: ForkBlock,
        externals: &TreeExternals<DB, C, EF>,
    ) -> Result<Self, InsertBlockError>
    where
        DB: Database,
        C: Consensus,
        EF: ExecutorFactory,
    {
        let state = BundleState::default();
        let empty = BTreeMap::new();

        let state_provider = PostStateDataRef {
            state: &state,
            sidechain_block_hashes: &empty,
            canonical_block_hashes,
            canonical_fork,
        };

        let bundle_state = Self::validate_and_execute_sidechain(
            block.clone(),
            parent_header,
            state_provider,
            externals,
        )
        .map_err(|err| InsertBlockError::new(block.block.clone(), err.into()))?;

        Ok(Self { chain: Chain::new(vec![block], bundle_state) })
    }

    /// Create a new chain that forks off of an existing sidechain.
    ///
    /// This differs from [AppendableChain::new_canonical_fork] in that this starts a new fork.
    pub(crate) fn new_chain_fork<DB, C, EF>(
        &self,
        block: SealedBlockWithSenders,
        side_chain_block_hashes: BTreeMap<BlockNumber, BlockHash>,
        canonical_block_hashes: &BTreeMap<BlockNumber, BlockHash>,
        canonical_fork: ForkBlock,
        externals: &TreeExternals<DB, C, EF>,
    ) -> Result<Self, InsertBlockError>
    where
        DB: Database,
        C: Consensus,
        EF: ExecutorFactory,
    {
        let parent_number = block.number - 1;
        let parent = self.blocks().get(&parent_number).ok_or_else(|| {
            InsertBlockError::tree_error(
                BlockchainTreeError::BlockNumberNotFoundInChain { block_number: parent_number },
                block.block.clone(),
            )
        })?;

        let mut state = self.state.clone();

        // Revert state to the state after execution of the parent block
        state.revert_to(parent.number);

        // Revert changesets to get the state of the parent that we need to apply the change.
        let post_state_data = PostStateDataRef {
            state: &state,
            sidechain_block_hashes: &side_chain_block_hashes,
            canonical_block_hashes,
            canonical_fork,
        };
        let block_state =
            Self::validate_and_execute_sidechain(block.clone(), parent, post_state_data, externals)
                .map_err(|err| InsertBlockError::new(block.block.clone(), err.into()))?;
        state.extend(block_state);

        let chain =
            Self { chain: Chain { state, blocks: BTreeMap::from([(block.number, block)]) } };

        // If all is okay, return new chain back. Present chain is not modified.
        Ok(chain)
    }

    /// Validate and execute the given block that _extends the canonical chain_, validating its
    /// state root after execution.
    fn validate_and_execute<PSDP, DB, C, EF>(
        block: SealedBlockWithSenders,
        parent_block: &SealedHeader,
        post_state_data_provider: PSDP,
        externals: &TreeExternals<DB, C, EF>,
        block_kind: BlockKind,
    ) -> Result<BundleState, Error>
    where
        PSDP: PostStateDataProvider,
        DB: Database,
        C: Consensus,
        EF: ExecutorFactory,
    {
<<<<<<< HEAD
        if block_kind.extends_canonical_head() {
            Self::validate_and_execute_canonical_head_descendant(
                block,
                parent_block,
                post_state_data_provider,
                externals,
            )
        } else {
            Self::validate_and_execute_sidechain(
                block,
                parent_block,
                post_state_data_provider,
                externals,
            )
        }
    }

    /// Validate and execute the given block that _extends the canonical chain_, validating its
    /// state root after execution.
    fn validate_and_execute_canonical_head_descendant<PSDP, DB, C, EF>(
        block: SealedBlockWithSenders,
        parent_block: &SealedHeader,
        post_state_data_provider: PSDP,
        externals: &TreeExternals<DB, C, EF>,
    ) -> Result<BundleState, Error>
    where
        PSDP: PostStateDataProvider,
        DB: Database,
        C: Consensus,
        EF: ExecutorFactory,
    {
=======
>>>>>>> 7d33db87
        // some checks are done before blocks comes here.
        externals.consensus.validate_header_against_parent(&block, parent_block)?;

        let (block, senders) = block.into_components();
        let block = block.unseal();

        // get the state provider.
        let db = externals.database();
        let canonical_fork = post_state_data_provider.canonical_fork();
        let state_provider = db.history_by_block_number(canonical_fork.number)?;

        let provider = PostStateProvider::new(state_provider, post_state_data_provider);

        let mut executor = externals.executor_factory.with_sp(&provider);
        executor.execute_and_verify_receipt(&block, U256::MAX, Some(senders))?;
        let bundle_state = executor.take_output_state();

<<<<<<< HEAD
        // check state root
        let state_root = provider.state_root(bundle_state.clone())?;
        if block.state_root != state_root {
            return Err(ConsensusError::BodyStateRootDiff {
                got: state_root,
                expected: block.state_root,
=======
        // check state root if the block extends the canonical chain.
        if block_kind.extends_canonical_head() {
            // check state root
            let state_root = provider.state_root(post_state.clone())?;
            if block.state_root != state_root {
                return Err(ConsensusError::BodyStateRootDiff {
                    got: state_root,
                    expected: block.state_root,
                }
                .into())
>>>>>>> 7d33db87
            }
        }

        Ok(bundle_state)
    }

    /// Validate and execute the given block that _extends the canonical chain_, validating its
    /// state root after execution.
    fn validate_and_execute_canonical_head_descendant<PSDP, DB, C, EF>(
        block: SealedBlockWithSenders,
        parent_block: &SealedHeader,
        post_state_data_provider: PSDP,
        externals: &TreeExternals<DB, C, EF>,
    ) -> Result<PostState, Error>
    where
        PSDP: PostStateDataProvider,
        DB: Database,
        C: Consensus,
        EF: ExecutorFactory,
    {
        Self::validate_and_execute(
            block,
            parent_block,
            post_state_data_provider,
            externals,
            BlockKind::ExtendsCanonicalHead,
        )
    }

    /// Validate and execute the given sidechain block, skipping state root validation.
    fn validate_and_execute_sidechain<PSDP, DB, C, EF>(
        block: SealedBlockWithSenders,
        parent_block: &SealedHeader,
        post_state_data_provider: PSDP,
        externals: &TreeExternals<DB, C, EF>,
    ) -> Result<BundleState, Error>
    where
        PSDP: PostStateDataProvider,
        DB: Database,
        C: Consensus,
        EF: ExecutorFactory,
    {
<<<<<<< HEAD
        // ensure the block is a valid descendant of the parent, according to consensus rules
        externals.consensus.validate_header_against_parent(&block, parent_block)?;

        let (block, senders) = block.into_components();
        let block = block.unseal();

        // get the state provider.
        let db = externals.database();
        let canonical_fork = post_state_data_provider.canonical_fork();
        let state_provider = db.history_by_block_number(canonical_fork.number)?;

        let provider = PostStateProvider::new(state_provider, post_state_data_provider);

        let mut executor = externals.executor_factory.with_sp(&provider);
        executor.execute_and_verify_receipt(&block, U256::MAX, Some(senders))?;

        Ok(executor.take_output_state())
=======
        Self::validate_and_execute(
            block,
            parent_block,
            post_state_data_provider,
            externals,
            BlockKind::ForksHistoricalBlock,
        )
>>>>>>> 7d33db87
    }

    /// Validate and execute the given block, and append it to this chain.
    ///
    /// This expects that the block's ancestors can be traced back to the `canonical_fork` (the
    /// first parent block of the `block`'s chain that is in the canonical chain).
    ///
    /// In other words, expects a gap less (side-) chain:  [`canonical_fork..block`] in order to be
    /// able to __execute__ the block.
    ///
    /// CAUTION: This will only perform state root check if it's possible: if the `canonical_fork`
    /// is the canonical head, or: state root check can't be performed if the given canonical is
    /// __not__ the canonical head.
    #[track_caller]
    pub(crate) fn append_block<DB, C, EF>(
        &mut self,
        block: SealedBlockWithSenders,
        side_chain_block_hashes: BTreeMap<BlockNumber, BlockHash>,
        canonical_block_hashes: &BTreeMap<BlockNumber, BlockHash>,
        externals: &TreeExternals<DB, C, EF>,
        canonical_fork: ForkBlock,
        block_kind: BlockKind,
    ) -> Result<(), InsertBlockError>
    where
        DB: Database,
        C: Consensus,
        EF: ExecutorFactory,
    {
        let (_, parent_block) = self.blocks.last_key_value().expect("Chain has at least one block");

        let post_state_data = PostStateDataRef {
            state: &self.state,
            sidechain_block_hashes: &side_chain_block_hashes,
            canonical_block_hashes,
            canonical_fork,
        };

        let block_state = Self::validate_and_execute(
            block.clone(),
            parent_block,
            post_state_data,
            externals,
            block_kind,
        )
        .map_err(|err| InsertBlockError::new(block.block.clone(), err.into()))?;
        self.state.extend(block_state);
        self.blocks.insert(block.number, block);
        Ok(())
    }
}

/// Represents what kind of block is being executed and validated.
///
/// This is required because the state root check can only be performed if the targeted block can be
/// traced back to the canonical __head__.
#[derive(Debug, Clone, Copy, PartialEq, Eq)]
pub(crate) enum BlockKind {
    /// The `block` is a descendant of the canonical head:
    ///
    ///    [`head..(block.parent)*,block`]
    ExtendsCanonicalHead,
    /// The block can be traced back to an ancestor of the canonical head: a historical block, but
    /// this chain does __not__ include the canonical head.
    ForksHistoricalBlock,
}

impl BlockKind {
    /// Returns `true` if the block is a descendant of the canonical head.
    #[inline]
    pub(crate) fn extends_canonical_head(&self) -> bool {
        matches!(self, BlockKind::ExtendsCanonicalHead)
    }
}<|MERGE_RESOLUTION|>--- conflicted
+++ resolved
@@ -190,40 +190,6 @@
         C: Consensus,
         EF: ExecutorFactory,
     {
-<<<<<<< HEAD
-        if block_kind.extends_canonical_head() {
-            Self::validate_and_execute_canonical_head_descendant(
-                block,
-                parent_block,
-                post_state_data_provider,
-                externals,
-            )
-        } else {
-            Self::validate_and_execute_sidechain(
-                block,
-                parent_block,
-                post_state_data_provider,
-                externals,
-            )
-        }
-    }
-
-    /// Validate and execute the given block that _extends the canonical chain_, validating its
-    /// state root after execution.
-    fn validate_and_execute_canonical_head_descendant<PSDP, DB, C, EF>(
-        block: SealedBlockWithSenders,
-        parent_block: &SealedHeader,
-        post_state_data_provider: PSDP,
-        externals: &TreeExternals<DB, C, EF>,
-    ) -> Result<BundleState, Error>
-    where
-        PSDP: PostStateDataProvider,
-        DB: Database,
-        C: Consensus,
-        EF: ExecutorFactory,
-    {
-=======
->>>>>>> 7d33db87
         // some checks are done before blocks comes here.
         externals.consensus.validate_header_against_parent(&block, parent_block)?;
 
@@ -241,25 +207,16 @@
         executor.execute_and_verify_receipt(&block, U256::MAX, Some(senders))?;
         let bundle_state = executor.take_output_state();
 
-<<<<<<< HEAD
-        // check state root
-        let state_root = provider.state_root(bundle_state.clone())?;
-        if block.state_root != state_root {
-            return Err(ConsensusError::BodyStateRootDiff {
-                got: state_root,
-                expected: block.state_root,
-=======
         // check state root if the block extends the canonical chain.
         if block_kind.extends_canonical_head() {
             // check state root
-            let state_root = provider.state_root(post_state.clone())?;
+            let state_root = provider.state_root(bundle_state.clone())?;
             if block.state_root != state_root {
                 return Err(ConsensusError::BodyStateRootDiff {
                     got: state_root,
                     expected: block.state_root,
                 }
                 .into())
->>>>>>> 7d33db87
             }
         }
 
@@ -302,25 +259,6 @@
         C: Consensus,
         EF: ExecutorFactory,
     {
-<<<<<<< HEAD
-        // ensure the block is a valid descendant of the parent, according to consensus rules
-        externals.consensus.validate_header_against_parent(&block, parent_block)?;
-
-        let (block, senders) = block.into_components();
-        let block = block.unseal();
-
-        // get the state provider.
-        let db = externals.database();
-        let canonical_fork = post_state_data_provider.canonical_fork();
-        let state_provider = db.history_by_block_number(canonical_fork.number)?;
-
-        let provider = PostStateProvider::new(state_provider, post_state_data_provider);
-
-        let mut executor = externals.executor_factory.with_sp(&provider);
-        executor.execute_and_verify_receipt(&block, U256::MAX, Some(senders))?;
-
-        Ok(executor.take_output_state())
-=======
         Self::validate_and_execute(
             block,
             parent_block,
@@ -328,7 +266,6 @@
             externals,
             BlockKind::ForksHistoricalBlock,
         )
->>>>>>> 7d33db87
     }
 
     /// Validate and execute the given block, and append it to this chain.
