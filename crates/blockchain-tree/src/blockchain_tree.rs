--- conflicted
+++ resolved
@@ -1119,13 +1119,8 @@
     use std::{collections::HashSet, sync::Arc};
 
     fn setup_externals(
-<<<<<<< HEAD
         exec_res: Vec<BundleState>,
     ) -> TreeExternals<Arc<Env<WriteMap>>, Arc<TestConsensus>, TestExecutorFactory> {
-=======
-        exec_res: Vec<PostState>,
-    ) -> TreeExternals<Arc<DatabaseEnv>, Arc<TestConsensus>, TestExecutorFactory> {
->>>>>>> 7d33db87
         let db = create_test_rw_db();
         let consensus = Arc::new(TestConsensus::default());
         let chain_spec = Arc::new(
